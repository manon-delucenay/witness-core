"""
Copyright 2022 Airbus SAS

Licensed under the Apache License, Version 2.0 (the "License");
you may not use this file except in compliance with the License.
You may obtain a copy of the License at

    http://www.apache.org/licenses/LICENSE-2.0

Unless required by applicable law or agreed to in writing, software
distributed under the License is distributed on an "AS IS" BASIS,
WITHOUT WARRANTIES OR CONDITIONS OF ANY KIND, either express or implied.
See the License for the specific language governing permissions and
limitations under the License.
"""
from pathlib import Path
import copy
from sostrades_core.execution_engine.sos_wrapp import SoSWrapp
from climateeconomics.core.core_witness.climateeco_discipline import ClimateEcoDiscipline
from climateeconomics.core.core_witness.macroeconomics_model_v1 import MacroEconomics
from sostrades_core.tools.base_functions.exp_min import compute_dfunc_with_exp_min
from sostrades_core.tools.post_processing.charts.two_axes_instanciated_chart import InstanciatedSeries, \
    TwoAxesInstanciatedChart
from sostrades_core.tools.post_processing.charts.chart_filter import ChartFilter
import pandas as pd
import numpy as np
from os.path import join, isfile
from copy import deepcopy
from sostrades_core.tools.base_functions.exp_min import compute_func_with_exp_min
from sostrades_core.tools.cst_manager.constraint_manager import compute_ddelta_constraint
from climateeconomics.glossarycore import GlossaryCore


class MacroeconomicsDiscipline(ClimateEcoDiscipline):
    "Macroeconomics discipline for WITNESS"

    # ontology information
    _ontology_data = {
        'label': 'Macroeconomics WITNESS Model',
        'type': 'Research',
        'source': 'SoSTrades Project',
        'validated': '',
        'validated_by': 'SoSTrades Project',
        'last_modification_date': '',
        'category': '',
        'definition': '',
        'icon': 'fas fa-industry fa-fw',
        'version': '',
    }
    _maturity = 'Research'
    years = np.arange(2020, 2101)
    DESC_IN = {
        GlossaryCore.YearStart: ClimateEcoDiscipline.YEAR_START_DESC_IN,
        GlossaryCore.YearEnd: ClimateEcoDiscipline.YEAR_END_DESC_IN,
        GlossaryCore.TimeStep: ClimateEcoDiscipline.TIMESTEP_DESC_IN,
        'productivity_start': {'type': 'float', 'default': 0.27357, 'user_level': 2, 'unit': '-'},
        GlossaryCore.InitialGrossOutput['var_name']: GlossaryCore.InitialGrossOutput,
        'capital_start_non_energy': {'type': 'float', 'unit': 'T$', 'default': 360.5487346, 'user_level': 2},
        GlossaryCore.DamageDf['var_name']: GlossaryCore.DamageDf,
        GlossaryCore.PopulationDf['var_name']: GlossaryCore.PopulationDf,

        'working_age_population_df': {'type': 'dataframe', 'unit': 'millions of people', 'visibility': 'Shared',
                                      'namespace': 'ns_witness',
                                      'dataframe_descriptor': {GlossaryCore.Years: ('float', None, False),
                                                               'population_1570': ('float', None, False),
                                                               }
                                      },
        'productivity_gr_start': {'type': 'float', 'default': 0.004781, 'user_level': 2, 'unit': '-'},
        'decline_rate_tfp': {'type': 'float', 'default': 0.02387787, 'user_level': 3, 'unit': '-'},
        # Usable capital
        'capital_utilisation_ratio': {'type': 'float', 'default': 0.8, 'user_level': 3, 'unit': '-'},
        'max_capital_utilisation_ratio': {'type': 'float', 'default': 0.95, 'user_level': 3, 'unit': '-'},
        'energy_eff_k': {'type': 'float', 'default': 0.05085, 'user_level': 3, 'unit': '-'},
        'energy_eff_cst': {'type': 'float', 'default': 0.9835, 'user_level': 3, 'unit': '-'},
        'energy_eff_xzero': {'type': 'float', 'default': 2012.8327, 'user_level': 3, 'unit': '-'},
        'energy_eff_max': {'type': 'float', 'default': 3.5165, 'user_level': 3, 'unit': '-'},
        # Production function param
        'output_alpha': {'type': 'float', 'default': 0.86537, 'user_level': 2, 'unit': '-'},
        'output_gamma': {'type': 'float', 'default': 0.5, 'user_level': 2, 'unit': '-'},
        'depreciation_capital': {'type': 'float', 'default': 0.07, 'user_level': 2, 'unit': '-'},
        'init_rate_time_pref': {'type': 'float', 'default': 0.015, 'unit': '-', 'visibility': 'Shared',
                                'namespace': 'ns_witness'},
        'conso_elasticity': {'type': 'float', 'default': 1.45, 'unit': '-', 'visibility': 'Shared',
                             'namespace': 'ns_witness', 'user_level': 2},
        # sectorisation
        GlossaryCore.SectorsList['var_name'] : GlossaryCore.SectorsList,
        # Lower and upper bounds
        'lo_capital': {'type': 'float', 'unit': 'T$', 'default': 1.0, 'user_level': 3},
        'lo_conso': {'type': 'float', 'unit': 'T$', 'default': 2.0, 'user_level': 3},
        'lo_per_capita_conso': {'type': 'float', 'unit': 'k$', 'default': 0.01, 'user_level': 3},
        'hi_per_capita_conso': {'type': 'float', 'unit': 'k$', 'default': 70, 'user_level': 3},
        'ref_pc_consumption_constraint': {'type': 'float', 'unit': 'k$', 'default': 1, 'user_level': 3,
                                          'namespace': 'ns_ref'},
        'damage_to_productivity': {'type': 'bool'},
        GlossaryCore.FractionDamageToProductivityValue: {'type': 'float', 'visibility': 'Shared', 'namespace': 'ns_witness', 'default': 0.3,
                             'unit': '-', 'user_level': 2},

        GlossaryCore.EnergyInvestmentsWoTaxValue: GlossaryCore.EnergyInvestmentsWoTax,
        GlossaryCore.ShareNonEnergyInvestment['var_name']: GlossaryCore.ShareNonEnergyInvestment,
        GlossaryCore.EnergyProductionValue: GlossaryCore.EnergyProduction,

        'scaling_factor_energy_production': {'type': 'float', 'default': 1e3, 'unit': '-', 'user_level': 2,
                                             'visibility': 'Shared', 'namespace': 'ns_witness'},
        'alpha': ClimateEcoDiscipline.ALPHA_DESC_IN,
        'init_output_growth': {'type': 'float', 'default': -0.046154, 'unit': '-', 'user_level': 2},
        GlossaryCore.CO2EmissionsGt['var_name']: GlossaryCore.CO2EmissionsGt,
        'CO2_tax_efficiency': {'type': 'dataframe', 'unit': '%',
                               'dataframe_descriptor': {GlossaryCore.Years: ('float', None, False),
                                                        'CO2_tax_efficiency': ('float', None, False), }
                               },
        'co2_invest_limit': {'type': 'float', 'default': 2.0, 'unit': 'factor of energy investment'},
        GlossaryCore.CO2Taxes['var_name']: GlossaryCore.CO2Taxes,
        # Employment rate param
        'employment_a_param': {'type': 'float', 'default': 0.6335, 'user_level': 3, 'unit': '-'},
        'employment_power_param': {'type': 'float', 'default': 0.0156, 'user_level': 3, 'unit': '-'},
        'employment_rate_base_value': {'type': 'float', 'default': 0.659, 'user_level': 3, 'unit': '-'},
        'ref_emax_enet_constraint': {'type': 'float', 'default': 60e3, 'unit': '-', 'user_level': 3,
                                     'visibility': ClimateEcoDiscipline.SHARED_VISIBILITY, 'namespace': 'ns_ref'},
        'usable_capital_ref': {'type': 'float', 'unit': 'T$', 'default': 0.3, 'user_level': 3,
                               'visibility': ClimateEcoDiscipline.SHARED_VISIBILITY, 'namespace': 'ns_ref'},
        'energy_capital': {'type': 'dataframe', 'unit': 'T$', 'visibility': 'Shared', 'namespace': 'ns_witness',
                           'dataframe_descriptor': {GlossaryCore.Years: ('float', None, False),
                                                    'energy_capital': ('float', None, False), }
                           },
        'delta_capital_cons_limit': {'type': 'float', 'unit': 'G$', 'default': 50, 'user_level': 3,
                                     'visibility': ClimateEcoDiscipline.SHARED_VISIBILITY, 'namespace': 'ns_ref'},
        'assumptions_dict': ClimateEcoDiscipline.ASSUMPTIONS_DESC_IN,
    }

    DESC_OUT = {
        GlossaryCore.EconomicsDetail_df['var_name']: GlossaryCore.EconomicsDetail_df,
        GlossaryCore.EconomicsDf['var_name']: GlossaryCore.EconomicsDf,
        GlossaryCore.EnergyInvestments["var_name"]: GlossaryCore.EnergyInvestments,
        GlossaryCore.EnergyInvestmentsWoRenewable['var_name']: GlossaryCore.EnergyInvestmentsWoRenewable,
        'pc_consumption_constraint': {'type': 'array', 'visibility': ClimateEcoDiscipline.SHARED_VISIBILITY,
                                      'namespace': 'ns_functions', 'unit': 'k$'},
        GlossaryCore.WorkforceDfValue: {'type': GlossaryCore.WorkforceDf['type'], 'unit': GlossaryCore.WorkforceDf['unit']},
        'emax_enet_constraint': {'type': 'array', 'unit': '-', 'visibility': ClimateEcoDiscipline.SHARED_VISIBILITY,
                                 'namespace': 'ns_functions'},
        'delta_capital_objective': {'type': 'array', 'unit': '-', 'visibility': ClimateEcoDiscipline.SHARED_VISIBILITY,
                                    'namespace': 'ns_functions'},
        'delta_capital_objective_weighted': {'type': 'array', 'unit': '-',
                                             'visibility': ClimateEcoDiscipline.SHARED_VISIBILITY,
                                             'namespace': 'ns_functions'},
        'delta_capital_objective_wo_exp_min': {'type': 'array', 'unit': '-'},
        GlossaryCore.CapitalDfValue: {'type': 'dataframe', 'unit': '-'},
        'delta_capital_constraint': {'type': 'array', 'unit': '-', 'visibility': ClimateEcoDiscipline.SHARED_VISIBILITY,
                                     'namespace': 'ns_functions'},
        'delta_capital_constraint_dc': {'type': 'array', 'unit': '-',
                                        'visibility': ClimateEcoDiscipline.SHARED_VISIBILITY,
                                        'namespace': 'ns_functions'},
        'delta_capital_lintoquad': {'type': 'array', 'unit': '-', 'visibility': ClimateEcoDiscipline.SHARED_VISIBILITY,
                                    'namespace': 'ns_functions'}
    }

    def setup_sos_disciplines(self):
        dynamic_inputs = {}
        dynamic_outputs = {}
        sectorlist = None
        if self.get_data_in() is not None:
            if 'assumptions_dict' in self.get_data_in():
                assumptions_dict = self.get_sosdisc_inputs('assumptions_dict')
                compute_gdp: bool = assumptions_dict['compute_gdp']
                # if compute gdp is not activated, we add gdp input
                if not compute_gdp:
                    gross_output_df = self.get_default_gross_output_in()
                    dynamic_inputs.update({'gross_output_in': {'type': 'dataframe', 'unit': 'G$',
                                                               'visibility': ClimateEcoDiscipline.SHARED_VISIBILITY,
                                                               'dataframe_descriptor': {GlossaryCore.Years: ('float', None, False),
                                                                                        GlossaryCore.GrossOutput: (
                                                                                            'float', None, True)},
                                                               'default': gross_output_df,
                                                               'dataframe_edition_locked': False,
                                                               'namespace': 'ns_witness'}})

            if GlossaryCore.SectorsList['var_name'] in self.get_data_in():
                sectorlist = self.get_sosdisc_inputs(GlossaryCore.SectorsList['var_name'])

        if sectorlist is not None:
            sector_gdg_desc = copy.deepcopy(GlossaryCore.SectorGdpDf)  # deepcopy not to modify dataframe_descriptor in Glossary
            for sector in sectorlist:
                sector_gdg_desc['dataframe_descriptor'].update({sector: ('float', [1.e-8, 1e30], True)})
            # make sure the namespaces references are good in case shared namespaces were reassociated
            sector_gdg_desc[SoSWrapp.NS_REFERENCE] = self.get_shared_ns_dict()[sector_gdg_desc[SoSWrapp.NAMESPACE]]
            dynamic_outputs.update({GlossaryCore.SectorGdpDf['var_name']: sector_gdg_desc})

        self.add_inputs(dynamic_inputs)
        self.add_outputs(dynamic_outputs)

        self.update_default_with_years()

    def get_default_gross_output_in(self):
        '''
        Get default values for gross_output_in into GDP PPP economics_df_ssp3.csv file
        '''
        year_start = 2020
        year_end = 2100
        if GlossaryCore.YearStart in self.get_data_in():
            year_start, year_end = self.get_sosdisc_inputs(
                [GlossaryCore.YearStart, GlossaryCore.YearEnd])
        years = np.arange(year_start, year_end + 1)
        global_data_dir = join(Path(__file__).parents[3], 'data')
        gross_output_ssp3_file = join(global_data_dir, 'economics_df_ssp3.csv')
        gross_output_df = None
        if isfile(gross_output_ssp3_file):
            gross_output_df = pd.read_csv(gross_output_ssp3_file)[[GlossaryCore.Years,GlossaryCore.GrossOutput]]

            if gross_output_df.iloc[0][GlossaryCore.Years] > year_start:
                gross_output_df = gross_output_df.append([{GlossaryCore.Years:year,GlossaryCore.GrossOutput:gross_output_df.iloc[0][GlossaryCore.GrossOutput]} for year in np.arange(year_start,gross_output_df.iloc[0][GlossaryCore.Years])], ignore_index=True)
                gross_output_df = gross_output_df.sort_values(by=GlossaryCore.Years)
                gross_output_df = gross_output_df.reset_index()
                gross_output_df = gross_output_df.drop(columns=['index'])

            elif gross_output_df.iloc[0][GlossaryCore.Years] < year_start:
                gross_output_df = gross_output_df[gross_output_df[GlossaryCore.Years]>year_start-1]
            if gross_output_df.iloc[-1][GlossaryCore.Years] > year_end:
                gross_output_df = gross_output_df[gross_output_df[GlossaryCore.Years]<year_end+1]
            elif gross_output_df.iloc[-1][GlossaryCore.Years] < year_end:
                gross_output_df = gross_output_df.append([{GlossaryCore.Years:year,GlossaryCore.GrossOutput:gross_output_df.iloc[-1][GlossaryCore.GrossOutput]} for year in np.arange(gross_output_df.iloc[-1][GlossaryCore.Years]+1, year_end+1)], ignore_index=True)

        else:
            gross_output_df = pd.DataFrame({GlossaryCore.Years: years, GlossaryCore.GrossOutput: np.linspace(130., 255., len(years))})
        gross_output_df = gross_output_df.reset_index()
        gross_output_df = gross_output_df.drop(columns=['index'])

        return gross_output_df

    def update_default_with_years(self):
        """
        Update all default dataframes with years
        """
        if GlossaryCore.YearStart in self.get_data_in():
            year_start, year_end = self.get_sosdisc_inputs(
                [GlossaryCore.YearStart, GlossaryCore.YearEnd])
            years = np.arange(year_start, year_end + 1)
            intermediate_point = 30
            CO2_tax_efficiency = np.concatenate(
                (np.linspace(30, intermediate_point, 15), np.asarray([intermediate_point] * (len(years) - 15))))

            co2_tax_efficiency_default = pd.DataFrame({GlossaryCore.Years: years,
                                                       'CO2_tax_efficiency': CO2_tax_efficiency})

            share_non_energy_investment = pd.DataFrame(
                {GlossaryCore.Years: years,
                 GlossaryCore.ShareNonEnergyInvestmentsValue: [27.0 - 2.6] * len(years)})

            self.set_dynamic_default_values(
                {'CO2_tax_efficiency': co2_tax_efficiency_default,
                 GlossaryCore.ShareNonEnergyInvestmentsValue: share_non_energy_investment ,})

    def init_execution(self):
        inputs = list(self.DESC_IN.keys())
        param = self.get_sosdisc_inputs(inputs, in_dict=True)
        self.macro_model = MacroEconomics(param)

    def run(self):
        param = self.get_sosdisc_inputs()
        damage_df = param.pop(GlossaryCore.DamageDfValue)
        energy_production = param.pop('energy_production')
        co2_emissions_Gt = param.pop(GlossaryCore.CO2EmissionsGtValue)
        co2_taxes = param.pop(GlossaryCore.CO2TaxesValue)
        co2_tax_efficiency = param.pop('CO2_tax_efficiency')
        co2_invest_limit = param.pop('co2_invest_limit')
        population_df = param.pop(GlossaryCore.PopulationDfValue)
        working_age_population_df = param.pop('working_age_population_df')
        energy_capital_df = param['energy_capital']
        compute_gdp: bool = param['assumptions_dict']['compute_gdp']
        sector_list = param[GlossaryCore.SectorsList['var_name']]
        macro_inputs = {GlossaryCore.DamageDfValue: damage_df[[GlossaryCore.Years, GlossaryCore.DamageFractionOutput]],
                        'energy_production': energy_production,
                        'scaling_factor_energy_production': param['scaling_factor_energy_production'],
                        GlossaryCore.EnergyInvestmentsWoTaxValue: param[GlossaryCore.EnergyInvestmentsWoTaxValue],
                        GlossaryCore.ShareNonEnergyInvestmentsValue: param[GlossaryCore.ShareNonEnergyInvestmentsValue],
                        GlossaryCore.CO2EmissionsGtValue: co2_emissions_Gt,
                        GlossaryCore.CO2TaxesValue: co2_taxes,
                        'CO2_tax_efficiency': co2_tax_efficiency,
                        'co2_invest_limit': co2_invest_limit,
                        GlossaryCore.PopulationDfValue: population_df[[GlossaryCore.Years, GlossaryCore.PopulationValue]],
                        'working_age_population_df': working_age_population_df[[GlossaryCore.Years, 'population_1570']],
                        'energy_capital_df': energy_capital_df,
                        'compute_gdp': compute_gdp,
                        GlossaryCore.SectorsList['var_name']: sector_list
                        }

        if not compute_gdp:
            macro_inputs.update({'gross_output_in': param['gross_output_in']})

        # Model execution
        economics_detail_df, economics_df, energy_investment, energy_investment_wo_renewable, \
            pc_consumption_constraint, workforce_df, capital_df, emax_enet_constraint, sector_gdp_df = \
            self.macro_model.compute(macro_inputs)

        # Store output data
        dict_values = {GlossaryCore.EconomicsDetail_df['var_name']: economics_detail_df,
                       GlossaryCore.EconomicsDfValue: economics_df,
                       GlossaryCore.EnergyInvestmentsValue: energy_investment,
                       GlossaryCore.EnergyInvestmentsWoRenewableValue: energy_investment_wo_renewable,
                       GlossaryCore.SectorGdpDf['var_name']: sector_gdp_df,
                       'pc_consumption_constraint': pc_consumption_constraint,
                       GlossaryCore.WorkforceDfValue: workforce_df,
                       'delta_capital_objective': self.macro_model.delta_capital_objective,
                       'delta_capital_objective_wo_exp_min': self.macro_model.delta_capital_objective_wo_exp_min,
                       GlossaryCore.CapitalDfValue: capital_df,
                       'emax_enet_constraint': emax_enet_constraint,
                       'delta_capital_objective_weighted': self.macro_model.delta_capital_objective_with_alpha,
                       'delta_capital_constraint': self.macro_model.delta_capital_cons,
                       'delta_capital_constraint_dc': self.macro_model.delta_capital_cons_dc, #todo: useless, to remove
                       'delta_capital_lintoquad': self.macro_model.delta_capital_lintoquad,
                       }

        self.store_sos_outputs_values(dict_values)

    def compute_sos_jacobian(self):
        """
        Compute jacobian for each coupling variable
        gradient of coupling variable

        """

        inputs_dict = deepcopy(self.get_sosdisc_inputs())
        outputs_dict = deepcopy(self.get_sosdisc_outputs())

        scaling_factor_energy_production, ref_pc_consumption_constraint, ref_emax_enet_constraint, usable_capital_ref_raw, capital_ratio, alpha = [
            inputs_dict[key] for key in [
                'scaling_factor_energy_production', 'ref_pc_consumption_constraint',
                'ref_emax_enet_constraint', 'usable_capital_ref', 'capital_utilisation_ratio', 'alpha']]

        year_start = inputs_dict[GlossaryCore.YearStart]
        year_end = inputs_dict[GlossaryCore.YearEnd]
        time_step = inputs_dict[GlossaryCore.TimeStep]
        nb_years = len(np.arange(year_start, year_end + 1, time_step))
        usable_capital_ref = usable_capital_ref_raw * nb_years
        capital_df, delta_capital_objective_wo_exp_min = [outputs_dict[key] for key in [
            GlossaryCore.CapitalDfValue, 'delta_capital_objective_wo_exp_min']]
        npzeros = np.zeros(
            (self.macro_model.nb_years, self.macro_model.nb_years))

        # Compute gradient for coupling variable co2_emissions_Gt
        d_energy_invest_d_co2_emissions, d_investment_d_co2_emissions = self.macro_model.d_investment_d_co2emissions()
        d_consumption_d_co2_emissions = self.macro_model.d_consumption_d_user_input(
            npzeros, d_investment_d_co2_emissions)
        d_consumption_pc_d_co2_emissions = self.macro_model.d_consumption_per_capita_d_user_input(
            d_consumption_d_co2_emissions)
        d_capital_d_co2_emissions = self.macro_model.d_capital_d_user_input(npzeros)
        d_emax_constraint_d_co2_emissions = self.macro_model.d_emax_constraint_d_user_input(d_capital_d_co2_emissions)
        ddelta_capital_objective_dco2_emissions = (
                                                          capital_ratio * d_capital_d_co2_emissions / usable_capital_ref) * compute_dfunc_with_exp_min(
            delta_capital_objective_wo_exp_min, 1e-15)

        ne_capital = self.macro_model.capital_df['non_energy_capital'].values
        usable_capital = self.macro_model.capital_df[GlossaryCore.UsableCapital].values
        ref_usable_capital = self.macro_model.usable_capital_ref * self.macro_model.nb_years
        delta_capital_cons_limit = self.macro_model.delta_capital_cons_limit
        ddelta_capital_cons_dc_dusable_capital, _, _ = compute_ddelta_constraint(
            value=usable_capital, goal=capital_ratio * ne_capital,
            tolerable_delta=delta_capital_cons_limit, delta_type='hardmin', reference_value=ref_usable_capital)
        ddelta_capital_cons_dc = ddelta_capital_cons_dc_dusable_capital * d_capital_d_co2_emissions
        self.set_partial_derivative_for_other_types(
            (GlossaryCore.EnergyInvestmentsValue, GlossaryCore.EnergyInvestmentsValue),
            (GlossaryCore.CO2EmissionsGtValue, GlossaryCore.TotalCO2Emissions),
            d_energy_invest_d_co2_emissions * 10.)
        self.set_partial_derivative_for_other_types(
            (GlossaryCore.EconomicsDfValue, GlossaryCore.PerCapitaConsumption),
            (GlossaryCore.CO2EmissionsGtValue, GlossaryCore.TotalCO2Emissions), d_consumption_pc_d_co2_emissions)
        self.set_partial_derivative_for_other_types(
            ('pc_consumption_constraint',),
            (GlossaryCore.CO2EmissionsGtValue, GlossaryCore.TotalCO2Emissions),
            - d_consumption_pc_d_co2_emissions / ref_pc_consumption_constraint)
        self.set_partial_derivative_for_other_types(
            ('emax_enet_constraint',),
            (GlossaryCore.CO2EmissionsGtValue, GlossaryCore.TotalCO2Emissions), d_emax_constraint_d_co2_emissions)
        self.set_partial_derivative_for_other_types(
            ('delta_capital_objective',),
            (GlossaryCore.CO2EmissionsGtValue, GlossaryCore.TotalCO2Emissions),
            ddelta_capital_objective_dco2_emissions)
        self.set_partial_derivative_for_other_types(
            ('delta_capital_objective_weighted',),
            (GlossaryCore.CO2EmissionsGtValue, GlossaryCore.TotalCO2Emissions),
            alpha * ddelta_capital_objective_dco2_emissions)
        self.set_partial_derivative_for_other_types(
            ('delta_capital_constraint_dc',),
            (GlossaryCore.CO2EmissionsGtValue, GlossaryCore.TotalCO2Emissions), ddelta_capital_cons_dc)

        ddelta_capital_objective_dco2_emissions = (
                                                          capital_ratio * d_capital_d_co2_emissions / usable_capital_ref) * compute_dfunc_with_exp_min(
            delta_capital_objective_wo_exp_min, 1e-15)
        ddelta_capital_cons = self.compute_ddelta_capital_cons(
            ddelta_capital_objective_dco2_emissions * usable_capital_ref,
            delta_capital_objective_wo_exp_min * usable_capital_ref)
        self.set_partial_derivative_for_other_types(
            ('delta_capital_constraint',),
            (GlossaryCore.CO2EmissionsGtValue, GlossaryCore.TotalCO2Emissions),
            -ddelta_capital_cons / usable_capital_ref)

        # Compute gradient for coupling variable Total production
        d_usable_capital_d_energy = self.macro_model.d_usable_capital_d_energy()
        d_gross_output_d_energy = self.macro_model.d_gross_output_d_energy()
        d_net_output_d_energy = self.macro_model.d_net_output_d_user_input(d_gross_output_d_energy)
        d_energy_investment_d_energy, d_investment_d_energy, d_non_energy_investment_d_energy = self.macro_model.d_investment_d_user_input(d_net_output_d_energy)
        d_consumption_d_energy = self.macro_model.d_consumption_d_user_input(
            d_net_output_d_energy, d_investment_d_energy)
        d_consumption_pc_d_energy = self.macro_model.d_consumption_per_capita_d_user_input(
            d_consumption_d_energy)
        d_capital_d_energy = self.macro_model.d_capital_d_user_input(d_non_energy_investment_d_energy)
        d_emax_constraint_d_energy = self.macro_model.d_emax_constraint_d_user_input(d_capital_d_energy)
        ddelta_capital_objective_denergy_production = (scaling_factor_energy_production * (
                capital_ratio * d_capital_d_energy - np.identity(
            nb_years) * capital_ratio * capital_df[
                    GlossaryCore.EnergyEfficiency].values / 1000) / usable_capital_ref) * compute_dfunc_with_exp_min(
            delta_capital_objective_wo_exp_min, 1e-15)

        ddelta_capital_cons = self.compute_ddelta_capital_cons(scaling_factor_energy_production * (
                capital_ratio * d_capital_d_energy - np.identity(nb_years) * capital_ratio * capital_df[
            GlossaryCore.EnergyEfficiency].values / 1000),
                                                               delta_capital_objective_wo_exp_min * usable_capital_ref)  # if compute_gdp else npzeros
        ddelta_capital_cons_dc_dusable_capital, _, _ = compute_ddelta_constraint(
            value=usable_capital, goal=capital_ratio * ne_capital,
            tolerable_delta=delta_capital_cons_limit, delta_type='hardmin', reference_value=ref_usable_capital)
        ddelta_capital_cons_dc = np.dot(ddelta_capital_cons_dc_dusable_capital, (
                d_usable_capital_d_energy - d_capital_d_energy * capital_ratio)) * scaling_factor_energy_production
        ddelta_capital_lintoquad_dusable_capital, _, ddelta_capital_lintoquad_dtolerable_delta = compute_ddelta_constraint(
            value=usable_capital, goal=capital_ratio * ne_capital,
            tolerable_delta=0.15 * ne_capital, delta_type='normal', reference_value=ref_usable_capital)
        ddelta_capital_lintoquad = (np.dot(ddelta_capital_lintoquad_dusable_capital, (
                d_usable_capital_d_energy - d_capital_d_energy * capital_ratio)) +
                                    np.dot(ddelta_capital_lintoquad_dtolerable_delta, 0.15 * d_capital_d_energy)) * \
                                   scaling_factor_energy_production

        self.set_partial_derivative_for_other_types(
            (GlossaryCore.EconomicsDfValue, GlossaryCore.GrossOutput),
            ('energy_production', GlossaryCore.TotalProductionValue),
            scaling_factor_energy_production * d_gross_output_d_energy)
        self.set_partial_derivative_for_other_types(
            (GlossaryCore.EconomicsDfValue, GlossaryCore.OutputNetOfDamage), ('energy_production', GlossaryCore.TotalProductionValue),
            scaling_factor_energy_production * d_net_output_d_energy) # todo : false when damage ?
        self.set_partial_derivative_for_other_types(
            (GlossaryCore.EconomicsDfValue, GlossaryCore.PerCapitaConsumption), ('energy_production', GlossaryCore.TotalProductionValue),
            scaling_factor_energy_production * d_consumption_pc_d_energy) # todo : false when damage ?
        self.set_partial_derivative_for_other_types(
            ('pc_consumption_constraint',), ('energy_production',
                                             GlossaryCore.TotalProductionValue), - scaling_factor_energy_production
                                                                  * d_consumption_pc_d_energy / ref_pc_consumption_constraint)
        self.set_partial_derivative_for_other_types(
            (GlossaryCore.EnergyInvestmentsValue, GlossaryCore.EnergyInvestmentsValue), ('energy_production', GlossaryCore.TotalProductionValue),
            scaling_factor_energy_production * d_energy_investment_d_energy)
        self.set_partial_derivative_for_other_types(
            ('emax_enet_constraint',), ('energy_production', GlossaryCore.TotalProductionValue),
            - scaling_factor_energy_production * (np.identity(nb_years) / ref_emax_enet_constraint - d_emax_constraint_d_energy))
        self.set_partial_derivative_for_other_types(
            ('delta_capital_objective',), ('energy_production', GlossaryCore.TotalProductionValue),
            ddelta_capital_objective_denergy_production)
        self.set_partial_derivative_for_other_types(
            ('delta_capital_objective_weighted',
             ), ('energy_production', GlossaryCore.TotalProductionValue),
            alpha * ddelta_capital_objective_denergy_production)
        self.set_partial_derivative_for_other_types(
            ('delta_capital_constraint',), ('energy_production', GlossaryCore.TotalProductionValue),
            - ddelta_capital_cons / usable_capital_ref)
        self.set_partial_derivative_for_other_types(
            ('delta_capital_constraint_dc',), ('energy_production', GlossaryCore.TotalProductionValue), ddelta_capital_cons_dc)
        self.set_partial_derivative_for_other_types(
            ('delta_capital_lintoquad',), ('energy_production', GlossaryCore.TotalProductionValue), ddelta_capital_lintoquad)

        # Compute gradient for coupling variable damage (column damage frac output)
        d_gross_output_d_damage_frac_output = self.macro_model.d_gross_output_d_damage_frac_output()
        d_net_output_d_damage_frac_output = self.macro_model.d_net_output_d_damage_frac_output(d_gross_output_d_damage_frac_output)
        (denergy_investment_d_damage_frac_output,
         d_investment_d_damage_frac_output,
         d_non_energy_investment_d_damage_frac_output) = self.macro_model.d_investment_d_user_input(
            d_net_output_d_damage_frac_output)

        d_consumption_d_damage_frac_output = self.macro_model.d_consumption_d_user_input(
            d_net_output_d_damage_frac_output, d_investment_d_damage_frac_output)
        d_consumption_pc_d_damage_frac_output = self.macro_model.d_consumption_per_capita_d_user_input(
            d_consumption_d_damage_frac_output)
        d_capital_d_damage_frac_output = self.macro_model.d_capital_d_user_input(d_non_energy_investment_d_damage_frac_output)
        d_emax_constraint_d_damage_frac_output = self.macro_model.d_emax_constraint_d_user_input(d_capital_d_damage_frac_output)
        ddelta_capital_objective_ddamage_df = (
                                                      capital_ratio * d_capital_d_damage_frac_output / usable_capital_ref) * compute_dfunc_with_exp_min(
            delta_capital_objective_wo_exp_min,
            1e-15)

        ddelta_capital_cons = self.compute_ddelta_capital_cons(
            capital_ratio * d_capital_d_damage_frac_output, delta_capital_objective_wo_exp_min * usable_capital_ref)

        self.set_partial_derivative_for_other_types(
            (GlossaryCore.EconomicsDfValue, GlossaryCore.GrossOutput),
            (GlossaryCore.DamageDfValue, GlossaryCore.DamageFractionOutput), d_gross_output_d_damage_frac_output)
        self.set_partial_derivative_for_other_types(
            (GlossaryCore.EconomicsDfValue, GlossaryCore.OutputNetOfDamage),
            (GlossaryCore.DamageDfValue, GlossaryCore.DamageFractionOutput), d_net_output_d_damage_frac_output)
        self.set_partial_derivative_for_other_types(
            (GlossaryCore.EconomicsDfValue, GlossaryCore.PerCapitaConsumption),
            (GlossaryCore.DamageDfValue, GlossaryCore.DamageFractionOutput), d_consumption_pc_d_damage_frac_output)
        self.set_partial_derivative_for_other_types(
            ('pc_consumption_constraint',),
            (GlossaryCore.DamageDfValue, GlossaryCore.DamageFractionOutput),
            - d_consumption_pc_d_damage_frac_output / ref_pc_consumption_constraint)
        self.set_partial_derivative_for_other_types(
            (GlossaryCore.EnergyInvestmentsValue, GlossaryCore.EnergyInvestmentsValue),
            (GlossaryCore.DamageDfValue, GlossaryCore.DamageFractionOutput),
            denergy_investment_d_damage_frac_output / 1e3)  # Invest from T$ to G$
        self.set_partial_derivative_for_other_types(
            ('emax_enet_constraint',),
            (GlossaryCore.DamageDfValue, GlossaryCore.DamageFractionOutput), d_emax_constraint_d_damage_frac_output)
        self.set_partial_derivative_for_other_types(
            ('delta_capital_objective',),
            (GlossaryCore.DamageDfValue, GlossaryCore.DamageFractionOutput), ddelta_capital_objective_ddamage_df)
        self.set_partial_derivative_for_other_types(
            ('delta_capital_objective_weighted',),
            (GlossaryCore.DamageDfValue, GlossaryCore.DamageFractionOutput),
            alpha * ddelta_capital_objective_ddamage_df)
        self.set_partial_derivative_for_other_types(
            ('delta_capital_constraint',),
            (GlossaryCore.DamageDfValue, GlossaryCore.DamageFractionOutput),
            - ddelta_capital_cons / usable_capital_ref)
        ddelta_capital_cons_dc_dusable_capital, _, _ = compute_ddelta_constraint(
            value=usable_capital, goal=capital_ratio * ne_capital,
            tolerable_delta=delta_capital_cons_limit, delta_type='hardmin', reference_value=ref_usable_capital)
        ddelta_capital_cons_dc = np.dot(
            ddelta_capital_cons_dc_dusable_capital, -d_capital_d_damage_frac_output * capital_ratio)
        self.set_partial_derivative_for_other_types(
            ('delta_capital_constraint_dc',),
            (GlossaryCore.DamageDfValue, GlossaryCore.DamageFractionOutput), ddelta_capital_cons_dc)
        ddelta_capital_lintoquad_dusable_capital, _, ddelta_capital_lintoquad_dtolerable_delta = compute_ddelta_constraint(
            value=usable_capital, goal=capital_ratio * ne_capital,
            tolerable_delta=0.15 * ne_capital, delta_type='normal', reference_value=ref_usable_capital)
        ddelta_capital_lintoquad = (np.dot(ddelta_capital_lintoquad_dusable_capital, (
                - d_capital_d_damage_frac_output * capital_ratio)) +
                                    np.dot(ddelta_capital_lintoquad_dtolerable_delta, 0.15 * d_capital_d_damage_frac_output))
        self.set_partial_derivative_for_other_types(
            ('delta_capital_lintoquad',),
            (GlossaryCore.DamageDfValue, GlossaryCore.DamageFractionOutput), ddelta_capital_lintoquad)

        # Compute gradients wrt population_df
        d_consumption_pc_d_population = self.macro_model.d_consumption_pc_d_population()
        self.set_partial_derivative_for_other_types(
            (GlossaryCore.EconomicsDfValue, GlossaryCore.PerCapitaConsumption),
            (GlossaryCore.PopulationDfValue, GlossaryCore.PopulationValue), d_consumption_pc_d_population)
        self.set_partial_derivative_for_other_types(
            ('pc_consumption_constraint',),
            (GlossaryCore.PopulationDfValue, GlossaryCore.PopulationValue),
            - d_consumption_pc_d_population / ref_pc_consumption_constraint)

        # Compute gradients with respect to working age population
        d_workforce_d_working_age_population = self.macro_model.d_workforce_d_workagepop()
        d_gross_output_d_working_age_population = self.macro_model.d_gross_output_d_working_pop()
        d_net_output_d_work_age_population = self.macro_model.d_net_output_d_user_input(d_gross_output_d_working_age_population)
        d_energy_investment_d_working_age_population, \
        d_investment_d_working_age_population, \
        d_non_energy_investment_d_working_age_population = self.macro_model.d_investment_d_user_input(
            d_net_output_d_work_age_population)
        d_consumption_d_working_age_population = self.macro_model.d_consumption_d_user_input(
            d_net_output_d_work_age_population, d_investment_d_working_age_population)
        d_consumption_pc_d_working_age_population = self.macro_model.d_consumption_per_capita_d_user_input(
            d_consumption_d_working_age_population)
        dcapital = self.macro_model.d_capital_d_user_input(d_non_energy_investment_d_working_age_population)
        demaxconstraint = self.macro_model.d_emax_constraint_d_user_input(dcapital)

        ddelta_capital_objective_dworking_age_pop_df = (np.dot(
            capital_ratio * dcapital, d_workforce_d_working_age_population) / usable_capital_ref) * compute_dfunc_with_exp_min(
            delta_capital_objective_wo_exp_min, 1e-15)

        ddelta_capital_cons = self.compute_ddelta_capital_cons(np.dot(
            capital_ratio * dcapital, d_workforce_d_working_age_population),
            delta_capital_objective_wo_exp_min * usable_capital_ref)

        ddelta_capital_cons_dc_dusable_capital, _, _ = compute_ddelta_constraint(
            value=usable_capital, goal=capital_ratio * ne_capital,
            tolerable_delta=delta_capital_cons_limit, delta_type='hardmin', reference_value=ref_usable_capital)
        ddelta_capital_cons_dc = np.dot(ddelta_capital_cons_dc_dusable_capital, np.dot(
            dcapital * capital_ratio, d_workforce_d_working_age_population))
        ddelta_capital_lintoquad_dusable_capital, _, ddelta_capital_lintoquad_dtolerable_delta = compute_ddelta_constraint(
            value=usable_capital, goal=capital_ratio * ne_capital,
            tolerable_delta=0.15 * ne_capital, delta_type='normal', reference_value=ref_usable_capital)
        ddelta_capital_lintoquad = \
            np.dot(ddelta_capital_lintoquad_dusable_capital,
                   np.dot(dcapital * capital_ratio, d_workforce_d_working_age_population)) - \
            np.dot(ddelta_capital_lintoquad_dtolerable_delta,
                   np.dot(0.15 * dcapital, d_workforce_d_working_age_population))

        self.set_partial_derivative_for_other_types(
            (GlossaryCore.WorkforceDfValue, 'workforce'), ('working_age_population_df', 'population_1570'), d_workforce_d_working_age_population)

        self.set_partial_derivative_for_other_types(
            (GlossaryCore.EconomicsDfValue, GlossaryCore.GrossOutput), ('working_age_population_df', 'population_1570'),
            d_workforce_d_working_age_population * d_gross_output_d_working_age_population)

        self.set_partial_derivative_for_other_types(
            (GlossaryCore.EconomicsDfValue, GlossaryCore.OutputNetOfDamage), ('working_age_population_df', 'population_1570'),
            d_workforce_d_working_age_population * d_net_output_d_work_age_population)

        self.set_partial_derivative_for_other_types(
            (GlossaryCore.EnergyInvestmentsValue, GlossaryCore.EnergyInvestmentsValue), ('working_age_population_df', 'population_1570'),
            d_workforce_d_working_age_population * d_energy_investment_d_working_age_population / 1e3)

        self.set_partial_derivative_for_other_types(
            (GlossaryCore.EconomicsDfValue, GlossaryCore.PerCapitaConsumption), ('working_age_population_df', 'population_1570'),
            d_workforce_d_working_age_population * d_consumption_pc_d_working_age_population)
        self.set_partial_derivative_for_other_types(
            ('pc_consumption_constraint',), ('working_age_population_df', 'population_1570'),
            - d_consumption_pc_d_working_age_population / ref_pc_consumption_constraint * d_workforce_d_working_age_population)
        self.set_partial_derivative_for_other_types(
            ('emax_enet_constraint',), ('working_age_population_df', 'population_1570'),
            np.dot(demaxconstraint, d_workforce_d_working_age_population))
        self.set_partial_derivative_for_other_types(
            ('delta_capital_objective',), ('working_age_population_df', 'population_1570'),
            ddelta_capital_objective_dworking_age_pop_df)
        self.set_partial_derivative_for_other_types(
            ('delta_capital_objective_weighted',), ('working_age_population_df', 'population_1570'),
            alpha * ddelta_capital_objective_dworking_age_pop_df)
        self.set_partial_derivative_for_other_types(
            ('delta_capital_constraint',
             ), ('working_age_population_df', 'population_1570'),
            - ddelta_capital_cons / usable_capital_ref)
        self.set_partial_derivative_for_other_types(
            ('delta_capital_constraint_dc',), ('working_age_population_df', 'population_1570'),
            - ddelta_capital_cons_dc)
        self.set_partial_derivative_for_other_types(
            ('delta_capital_lintoquad',), ('working_age_population_df', 'population_1570'), -ddelta_capital_lintoquad)

        # Compute gradients with respect to energy_investment
        d_investment_d_energy_investment_wo_tax, d_energy_investment_d_energy_investment_wo_tax,\
        _, d_energy_investment_wo_renewable_d_energy_investment_wo_tax = \
            self.macro_model.d_investment_d_energy_investment_wo_tax()

        d_net_output_d_energy_invest = self.macro_model.d_net_output_d_energy_invest()
        d_consumption_d_energy_invest = self.macro_model.d_consumption_d_user_input(
            d_net_output_d_energy_invest, d_investment_d_energy_investment_wo_tax)
        dconsumption_pc = self.macro_model.d_consumption_per_capita_d_user_input(
            d_consumption_d_energy_invest)

        self.set_partial_derivative_for_other_types(
            (GlossaryCore.EnergyInvestmentsValue, GlossaryCore.EnergyInvestmentsValue),
            (GlossaryCore.EnergyInvestmentsWoTaxValue, GlossaryCore.EnergyInvestmentsWoTaxValue),
            d_energy_investment_d_energy_investment_wo_tax * 10)
        self.set_partial_derivative_for_other_types(
            (GlossaryCore.EnergyInvestmentsWoRenewableValue, GlossaryCore.EnergyInvestmentsWoRenewableValue),
            (GlossaryCore.EnergyInvestmentsWoTaxValue, GlossaryCore.EnergyInvestmentsWoTaxValue),
            d_energy_investment_wo_renewable_d_energy_investment_wo_tax)
        self.set_partial_derivative_for_other_types(
            (GlossaryCore.EconomicsDfValue, GlossaryCore.PerCapitaConsumption),
            (GlossaryCore.EnergyInvestmentsWoTaxValue, GlossaryCore.EnergyInvestmentsWoTaxValue), dconsumption_pc)
        self.set_partial_derivative_for_other_types(
            ('pc_consumption_constraint',),
            (GlossaryCore.EnergyInvestmentsWoTaxValue, GlossaryCore.EnergyInvestmentsWoTaxValue),
            - dconsumption_pc / ref_pc_consumption_constraint)
        self.set_partial_derivative_for_other_types(
            ('emax_enet_constraint',),
            (GlossaryCore.EnergyInvestmentsWoTaxValue, GlossaryCore.EnergyInvestmentsWoTaxValue), npzeros)
        self.set_partial_derivative_for_other_types(
            ('delta_capital_objective',),
            (GlossaryCore.EnergyInvestmentsWoTaxValue, GlossaryCore.EnergyInvestmentsWoTaxValue), npzeros)
        self.set_partial_derivative_for_other_types(
            ('delta_capital_objective_weighted',),
            (GlossaryCore.EnergyInvestmentsWoTaxValue, GlossaryCore.EnergyInvestmentsWoTaxValue), npzeros)
        self.set_partial_derivative_for_other_types(
            ('delta_capital_constraint',),
            (GlossaryCore.EnergyInvestmentsWoTaxValue, GlossaryCore.EnergyInvestmentsWoTaxValue), npzeros)
        self.set_partial_derivative_for_other_types(
            ('delta_capital_constraint_dc',),
            (GlossaryCore.EnergyInvestmentsWoTaxValue, GlossaryCore.EnergyInvestmentsWoTaxValue), npzeros)
        self.set_partial_derivative_for_other_types(
            ('delta_capital_lintoquad',),
            (GlossaryCore.EnergyInvestmentsWoTaxValue, GlossaryCore.EnergyInvestmentsWoTaxValue), npzeros)

        # Compute gradient CO2 Taxes
        d_energy_investment_d_co2_tax = self.macro_model.d_energy_investment_d_co2_tax()
        d_investment_d_co2_tax = d_energy_investment_d_co2_tax
        d_net_output_d_co2_tax = np.zeros((nb_years, nb_years))
        d_consumption_d_co2_tax = self.macro_model.d_consumption_d_user_input(
            d_net_output_d_co2_tax, d_investment_d_co2_tax)
        d_consumption_pc_d_co2_tax = self.macro_model.d_consumption_per_capita_d_user_input(
            d_consumption_d_co2_tax)
        d_capital_d_co2_tax = self.macro_model.d_capital_d_user_input(npzeros)
        d_emax_constraint_d_co2_tax = self.macro_model.d_emax_constraint_d_user_input(d_capital_d_co2_tax)
        d_delta_capital_objective_dco2_tax = (
                                                     capital_ratio * d_capital_d_co2_tax / usable_capital_ref) * compute_dfunc_with_exp_min(
            delta_capital_objective_wo_exp_min, 1e-15)
        d_delta_capital_cons_d_co2_tax = self.compute_ddelta_capital_cons(
            d_delta_capital_objective_dco2_tax * usable_capital_ref,
            delta_capital_objective_wo_exp_min * usable_capital_ref)

        self.set_partial_derivative_for_other_types(
            (GlossaryCore.EnergyInvestmentsValue, GlossaryCore.EnergyInvestmentsValue),
            (GlossaryCore.CO2TaxesValue, GlossaryCore.CO2Tax),
            d_energy_investment_d_co2_tax * 10.)
        self.set_partial_derivative_for_other_types(
            (GlossaryCore.EconomicsDfValue, GlossaryCore.PerCapitaConsumption),
            (GlossaryCore.CO2TaxesValue, GlossaryCore.CO2Tax), d_consumption_pc_d_co2_tax)
        self.set_partial_derivative_for_other_types(
            ('pc_consumption_constraint',),
            (GlossaryCore.CO2TaxesValue, GlossaryCore.CO2Tax), - d_consumption_pc_d_co2_tax / ref_pc_consumption_constraint)
        self.set_partial_derivative_for_other_types(
            ('emax_enet_constraint',),
            (GlossaryCore.CO2TaxesValue, GlossaryCore.CO2Tax), d_emax_constraint_d_co2_tax)
        self.set_partial_derivative_for_other_types(
            ('delta_capital_objective',),
            (GlossaryCore.CO2TaxesValue, GlossaryCore.CO2Tax), d_delta_capital_objective_dco2_tax)
        self.set_partial_derivative_for_other_types(
            ('delta_capital_objective_weighted',),
            (GlossaryCore.CO2TaxesValue, GlossaryCore.CO2Tax), alpha * d_delta_capital_objective_dco2_tax)
        self.set_partial_derivative_for_other_types(
            ('delta_capital_constraint',),
            (GlossaryCore.CO2TaxesValue, GlossaryCore.CO2Tax), - d_delta_capital_cons_d_co2_tax / usable_capital_ref)
        ddelta_capital_cons_dc_dusable_capital, _, _ = compute_ddelta_constraint(
            value=usable_capital, goal=capital_ratio * ne_capital,
            tolerable_delta=delta_capital_cons_limit, delta_type='hardmin', reference_value=ref_usable_capital)
        ddelta_capital_cons_dc = np.dot(
            ddelta_capital_cons_dc_dusable_capital, -d_capital_d_co2_tax * capital_ratio)
        self.set_partial_derivative_for_other_types(
            ('delta_capital_constraint_dc',),
            (GlossaryCore.CO2TaxesValue, GlossaryCore.CO2Tax), ddelta_capital_cons_dc)

        ddelta_capital_lintoquad_dusable_capital, _, ddelta_capital_lintoquad_dtolerable_delta = compute_ddelta_constraint(
            value=usable_capital, goal=capital_ratio * ne_capital,
            tolerable_delta=0.15 * ne_capital, delta_type='normal', reference_value=ref_usable_capital)
        ddelta_capital_lintoquad = (np.dot(ddelta_capital_lintoquad_dusable_capital, (
                - d_capital_d_co2_tax * capital_ratio)) +
                                    np.dot(ddelta_capital_lintoquad_dtolerable_delta, 0.15 * d_capital_d_co2_tax))
        self.set_partial_derivative_for_other_types(
            ('delta_capital_lintoquad',),
            (GlossaryCore.CO2TaxesValue, GlossaryCore.CO2Tax), ddelta_capital_lintoquad)

        # Compute gradient WRT share investment non energy
        d_investment_d_share_investment_non_energy, d_non_energy_invest_d_share_investment_non_energy =\
            self.macro_model.d_investment_d_share_investment_non_energy()
        d_net_output_d_share_investment_non_energy = np.zeros((nb_years, nb_years))
        d_consumption_d_share_investment_non_energy = self.macro_model.d_consumption_d_user_input(
            d_net_output_d_share_investment_non_energy, d_investment_d_share_investment_non_energy)
        dconsumption_pc_d_share_investment_non_energy = self.macro_model.d_consumption_per_capita_d_user_input(
            d_consumption_d_share_investment_non_energy)
        d_capital_d_share_investment_non_energy = self.macro_model.d_capital_d_user_input(d_non_energy_invest_d_share_investment_non_energy)
        demaxconstraint = self.macro_model.d_emax_constraint_d_user_input(d_capital_d_share_investment_non_energy)
        ddelta_capital_objective_d_share_investment_non_energy = (
                                                         capital_ratio * d_capital_d_share_investment_non_energy / usable_capital_ref) * compute_dfunc_with_exp_min(
            delta_capital_objective_wo_exp_min, 1e-15)

        ddelta_capital_cons = self.compute_ddelta_capital_cons(
            capital_ratio * d_capital_d_share_investment_non_energy, delta_capital_objective_wo_exp_min * usable_capital_ref)

        ddelta_capital_cons_dc_dusable_capital, _, _ = compute_ddelta_constraint(
            value=usable_capital, goal=capital_ratio * ne_capital,
            tolerable_delta=delta_capital_cons_limit, delta_type='hardmin', reference_value=ref_usable_capital)
        ddelta_capital_cons_dc = np.dot(
            ddelta_capital_cons_dc_dusable_capital, -d_capital_d_share_investment_non_energy * capital_ratio)

        ddelta_capital_lintoquad_dusable_capital, _, ddelta_capital_lintoquad_dtolerable_delta = compute_ddelta_constraint(
            value=usable_capital, goal=capital_ratio * ne_capital,
            tolerable_delta=0.15 * ne_capital, delta_type='normal', reference_value=ref_usable_capital)
        ddelta_capital_lintoquad = (np.dot(ddelta_capital_lintoquad_dusable_capital, (
                - d_capital_d_share_investment_non_energy * capital_ratio)) +
                                    np.dot(ddelta_capital_lintoquad_dtolerable_delta, 0.15 * d_capital_d_share_investment_non_energy))

        self.set_partial_derivative_for_other_types(
            (GlossaryCore.EconomicsDfValue, GlossaryCore.PerCapitaConsumption),
            (GlossaryCore.ShareNonEnergyInvestmentsValue, GlossaryCore.ShareNonEnergyInvestmentsValue), dconsumption_pc_d_share_investment_non_energy)
        self.set_partial_derivative_for_other_types(
            ('pc_consumption_constraint',),
            (GlossaryCore.ShareNonEnergyInvestmentsValue, GlossaryCore.ShareNonEnergyInvestmentsValue),
            - dconsumption_pc_d_share_investment_non_energy / ref_pc_consumption_constraint)
        self.set_partial_derivative_for_other_types(
            ('emax_enet_constraint',),
            (GlossaryCore.ShareNonEnergyInvestmentsValue, GlossaryCore.ShareNonEnergyInvestmentsValue), demaxconstraint)
        self.set_partial_derivative_for_other_types(
            ('delta_capital_objective',),
            (GlossaryCore.ShareNonEnergyInvestmentsValue, GlossaryCore.ShareNonEnergyInvestmentsValue),
            ddelta_capital_objective_d_share_investment_non_energy)
        self.set_partial_derivative_for_other_types(
            ('delta_capital_objective_weighted',),
            (GlossaryCore.ShareNonEnergyInvestmentsValue, GlossaryCore.ShareNonEnergyInvestmentsValue),
            alpha * ddelta_capital_objective_d_share_investment_non_energy)

        self.set_partial_derivative_for_other_types(
            ('delta_capital_constraint',
             ),
            (GlossaryCore.ShareNonEnergyInvestmentsValue, GlossaryCore.ShareNonEnergyInvestmentsValue),
            - ddelta_capital_cons / usable_capital_ref)

        self.set_partial_derivative_for_other_types(
            ('delta_capital_constraint_dc',),
            (GlossaryCore.ShareNonEnergyInvestmentsValue, GlossaryCore.ShareNonEnergyInvestmentsValue),
             ddelta_capital_cons_dc)

        self.set_partial_derivative_for_other_types(
            ('delta_capital_constraint_dc',),
            (GlossaryCore.ShareNonEnergyInvestmentsValue, GlossaryCore.ShareNonEnergyInvestmentsValue),
            ddelta_capital_cons_dc)

        self.set_partial_derivative_for_other_types(
            ('delta_capital_lintoquad',),
            (GlossaryCore.ShareNonEnergyInvestmentsValue, GlossaryCore.ShareNonEnergyInvestmentsValue),
            ddelta_capital_lintoquad)

    def compute_ddelta_capital_cons(self, ddelta, delta_wo_exp_min):
        """
        Compute ddelta capital constraint
        """

        return ddelta * delta_wo_exp_min * np.sign(delta_wo_exp_min) * compute_dfunc_with_exp_min(delta_wo_exp_min ** 2,
                                                                                                  1e-15) / np.sqrt(
            compute_func_with_exp_min(
                delta_wo_exp_min ** 2, 1e-15))

    def get_chart_filter_list(self):

        # For the outputs, making a graph for tco vs year for each range and for specific
        # value of ToT with a shift of five year between then

        chart_filters = []

        chart_list = ['output of damage',
                      'gross output and gross output bis',
                      GlossaryCore.EnergyInvestmentsValue,
                      GlossaryCore.InvestmentsValue,
                      GlossaryCore.EnergyInvestmentsWoTaxValue,
                      GlossaryCore.Consumption,
                      'Output growth rate',
                      'energy supply',
                      'usable capital',
                      # 'energy to sustain capital', # TODO: wip on post-pro
                      GlossaryCore.Capital,
                      'employment_rate',
                      'workforce',
                      GlossaryCore.Productivity,
                      'energy efficiency',
                      GlossaryCore.Emax,
                      GlossaryCore.SectorGdpPart,
                      ]
        # First filter to deal with the view : program or actor
        chart_filters.append(ChartFilter(
            'Charts', chart_list, chart_list, 'charts'))

        return chart_filters

    def get_post_processing_list(self, chart_filters=None):

        instanciated_charts = []

        # Overload default value with chart filter
        if chart_filters is not None:
            for chart_filter in chart_filters:
                if chart_filter.filter_key == 'charts':
                    chart_list = chart_filter.selected_values

        economics_detail_df = deepcopy(
            self.get_sosdisc_outputs(GlossaryCore.EconomicsDetail_df['var_name']))
        co2_invest_limit, capital_utilisation_ratio = deepcopy(
            self.get_sosdisc_inputs(['co2_invest_limit', 'capital_utilisation_ratio']))
        workforce_df = deepcopy(
            self.get_sosdisc_outputs(GlossaryCore.WorkforceDfValue))
        sector_gdp_df = deepcopy(
            self.get_sosdisc_outputs(GlossaryCore.SectorGdpDf['var_name']))
        economics_df = deepcopy(
            self.get_sosdisc_outputs(GlossaryCore.EconomicsDf['var_name']))
        sectors_list = deepcopy(
            self.get_sosdisc_inputs(GlossaryCore.SectorsList['var_name']))

        if 'output of damage' in chart_list:

            to_plot = [GlossaryCore.GrossOutput, GlossaryCore.OutputNetOfDamage]

            legend = {GlossaryCore.GrossOutput: 'world gross output',
                      GlossaryCore.OutputNetOfDamage: 'world output net of damage'}

            years = list(economics_detail_df.index)

            year_start = years[0]
            year_end = years[len(years) - 1]

            max_values = {}
            min_values = {}
            for key in to_plot:
                min_values[key], max_values[key] = self.get_greataxisrange(
                    economics_detail_df[to_plot])

            min_value = min(min_values.values())
            max_value = max(max_values.values())

            chart_name = 'Economics output (Power Purchase Parity)'

            new_chart = TwoAxesInstanciatedChart(GlossaryCore.Years, 'world output [trillion $2020]',
                                                 [year_start - 5, year_end + 5],
                                                 [min_value, max_value],
                                                 chart_name)

            for key in to_plot:
                visible_line = True

                ordonate_data = list(economics_detail_df[key])

                new_series = InstanciatedSeries(
                    years, ordonate_data, legend[key], 'lines', visible_line)

                new_chart.series.append(new_series)

            instanciated_charts.append(new_chart)

        if GlossaryCore.InvestmentsValue in chart_list:

            to_plot = [GlossaryCore.EnergyInvestmentsValue,
                       GlossaryCore.NonEnergyInvestmentsValue]

            legend = {GlossaryCore.InvestmentsValue: 'Total investments',
                      GlossaryCore.EnergyInvestmentsValue: 'Energy',
                      GlossaryCore.NonEnergyInvestmentsValue: 'Non-energy sectors',}

            years = list(economics_detail_df.index)

            chart_name = 'Breakdown of Investments'

            new_chart = TwoAxesInstanciatedChart(GlossaryCore.Years, 'investment [trillion $2020]',
                                                 chart_name=chart_name, stacked_bar=True)

            for key in to_plot:
                visible_line = True

                new_series = InstanciatedSeries(
                    years, list(economics_detail_df[key]), legend[key], InstanciatedSeries.BAR_DISPLAY, visible_line)

                new_chart.series.append(new_series)

            new_series = InstanciatedSeries(
                years, list(economics_detail_df[GlossaryCore.InvestmentsValue]),
                legend[GlossaryCore.InvestmentsValue],
                'lines', True)

            new_chart.series.append(new_series)

            instanciated_charts.append(new_chart)

        if GlossaryCore.EnergyInvestmentsValue in chart_list:

            to_plot = [GlossaryCore.EnergyInvestmentsWoTaxValue, GlossaryCore.EnergyInvestmentsFromTaxValue]

            legend = {GlossaryCore.EnergyInvestmentsWoTaxValue: 'Base invest from macroeconomics (without taxes)',
                      GlossaryCore.EnergyInvestmentsFromTaxValue: 'Added invests from CO2 taxes'}

            years = list(economics_detail_df.index)

            chart_name = 'Breakdown of energy investments'

            new_chart = TwoAxesInstanciatedChart(GlossaryCore.Years, 'investment [trillion $2020]',
                                                 chart_name=chart_name, stacked_bar=True)

            for key in to_plot:
                visible_line = True

                new_series = InstanciatedSeries(
                    years, list(economics_detail_df[key]), legend[key], InstanciatedSeries.BAR_DISPLAY, visible_line)

                new_chart.series.append(new_series)

            new_series = InstanciatedSeries(
                years, list(economics_detail_df[GlossaryCore.EnergyInvestmentsValue]),
                'Energy investments',
                'lines', True)

            new_chart.series.append(new_series)

            """
            # CO2 invest Limit
            visible_line = True
            ordonate_data = list(
                economics_detail_df[GlossaryCore.EnergyInvestmentsWoTaxValue] * co2_invest_limit)
            abscisse_data = np.linspace(
                year_start, year_end, len(years))
            new_series = InstanciatedSeries(
                abscisse_data.tolist(), ordonate_data, 'CO2 invest limit: co2_invest_limit * energy_investment_wo_tax',
                'scatter', visible_line)
            
            new_chart.series.append(new_series)
            """
            instanciated_charts.append(new_chart)

        if 'usable capital' in chart_list:
            capital_df = self.get_sosdisc_outputs(GlossaryCore.CapitalDfValue)
            first_serie = capital_df['non_energy_capital']
            second_serie = capital_df[GlossaryCore.UsableCapital]
            years = list(capital_df.index)

            year_start = years[0]
            year_end = years[len(years) - 1]

            max_values = {}
            min_values = {}
            min_values[GlossaryCore.UsableCapital], max_values[GlossaryCore.UsableCapital] = self.get_greataxisrange(
                first_serie)
            min_values[GlossaryCore.Capital], max_values[GlossaryCore.Capital] = self.get_greataxisrange(
                second_serie)

            min_value = min(min_values.values())
            max_value = max(max_values.values())

            chart_name = 'Productive capital stock and usable capital for production'

            new_chart = TwoAxesInstanciatedChart(GlossaryCore.Years, 'Trillion $2020 PPP',
                                                 [year_start - 5, year_end + 5],
                                                 [min_value, max_value],
                                                 chart_name)
            note = {'Productive Capital': ' Non energy capital'}
            new_chart.annotation_upper_left = note

            visible_line = True
            ordonate_data = list(first_serie)
            percentage_productive_capital_stock = list(
                first_serie * capital_utilisation_ratio)
            new_series = InstanciatedSeries(
                years, ordonate_data, 'Productive Capital Stock', 'lines', visible_line)
            new_chart.series.append(new_series)
            ordonate_data_bis = list(second_serie)
            new_series = InstanciatedSeries(
                years, ordonate_data_bis, 'Usable capital', 'lines', visible_line)
            new_chart.series.append(new_series)
            new_series = InstanciatedSeries(
                years, percentage_productive_capital_stock,
                f'{capital_utilisation_ratio * 100}% of Productive Capital Stock', 'lines', visible_line)
            new_chart.series.append(new_series)

            instanciated_charts.append(new_chart)

        if GlossaryCore.Capital in chart_list:
            energy_capital_df = self.get_sosdisc_inputs('energy_capital')
            first_serie = capital_df['non_energy_capital']
            second_serie = energy_capital_df['energy_capital']
            third_serie = capital_df[GlossaryCore.Capital]
            years = list(capital_df.index)

            year_start = years[0]
            year_end = years[len(years) - 1]

            max_values = {}
            min_values = {}
            min_values[GlossaryCore.UsableCapital], max_values[GlossaryCore.UsableCapital] = self.get_greataxisrange(
                first_serie)
            min_values[GlossaryCore.Capital], max_values[GlossaryCore.Capital] = self.get_greataxisrange(
                second_serie)
            min_values['energy_capital'], max_values['energy_capital'] = self.get_greataxisrange(
                third_serie)

            min_value = min(min_values.values())
            max_value = max(max_values.values())

            chart_name = 'Capital stock per year'

            new_chart = TwoAxesInstanciatedChart(GlossaryCore.Years, 'Trillion $2020 PPP',
                                                 [year_start - 5, year_end + 5],
                                                 [min_value, max_value],
                                                 chart_name, stacked_bar=True)
            visible_line = True
            ordonate_data = list(first_serie)
            new_series = InstanciatedSeries(
                years, ordonate_data, 'Non energy capital stock', InstanciatedSeries.BAR_DISPLAY)
            new_chart.series.append(new_series)
            ordonate_data_bis = list(second_serie)
            new_series = InstanciatedSeries(
                years, ordonate_data_bis, 'Energy capital stock', InstanciatedSeries.BAR_DISPLAY)
            new_chart.series.append(new_series)
            ordonate_data_ter = list(third_serie)
            new_series = InstanciatedSeries(
                years, ordonate_data_ter, 'Total capital stock', 'lines', visible_line)
            new_chart.series.append(new_series)
            instanciated_charts.append(new_chart)

        if GlossaryCore.Consumption in chart_list:

            to_plot = [GlossaryCore.Consumption]

            years = list(economics_detail_df.index)

            year_start = years[0]
            year_end = years[len(years) - 1]

            min_value, max_value = self.get_greataxisrange(
                economics_detail_df[to_plot])

            chart_name = 'Global consumption over the years'

            new_chart = TwoAxesInstanciatedChart(GlossaryCore.Years, ' global consumption [trillion $2020]',
                                                 [year_start - 5, year_end + 5],
                                                 [min_value, max_value],
                                                 chart_name)

            for key in to_plot:
                visible_line = True

                ordonate_data = list(economics_detail_df[key])

                new_series = InstanciatedSeries(
                    years, ordonate_data, key, 'lines', visible_line)

                new_chart.series.append(new_series)

            instanciated_charts.append(new_chart)

        if 'employment_rate' in chart_list:
            years = list(workforce_df.index)

            year_start = years[0]
            year_end = years[len(years) - 1]

            min_value, max_value = 0, 1

            chart_name = 'Employment rate'

            new_chart = TwoAxesInstanciatedChart(GlossaryCore.Years, 'employment rate',
                                                 [year_start - 5, year_end + 5],
                                                 [min_value, max_value],
                                                 chart_name)

            visible_line = True
            ordonate_data = list(workforce_df['employment_rate'])

            new_series = InstanciatedSeries(
                years, ordonate_data, 'employment_rate', 'lines', visible_line)

            new_chart.series.append(new_series)
            instanciated_charts.append(new_chart)

        if 'workforce' in chart_list:
            working_age_pop_df = self.get_sosdisc_inputs(
                'working_age_population_df')
            years = list(workforce_df.index)

            year_start = years[0]
            year_end = years[len(years) - 1]

            min_value, max_value = self.get_greataxisrange(
                working_age_pop_df['population_1570'])

            chart_name = 'Workforce'

            new_chart = TwoAxesInstanciatedChart(GlossaryCore.Years, 'Number of people [million]',
                                                 [year_start - 5, year_end + 5],
                                                 [min_value, max_value],
                                                 chart_name)

            visible_line = True
            ordonate_data = list(workforce_df['workforce'])
            new_series = InstanciatedSeries(
                years, ordonate_data, 'Workforce', 'lines', visible_line)
            ordonate_data_bis = list(working_age_pop_df['population_1570'])
            new_chart.series.append(new_series)
            new_series = InstanciatedSeries(
                years, ordonate_data_bis, 'Working-age population', 'lines', visible_line)
            new_chart.series.append(new_series)
            instanciated_charts.append(new_chart)

        if GlossaryCore.Productivity in chart_list:

            to_plot = [GlossaryCore.Productivity]

            years = list(economics_detail_df.index)

            year_start = years[0]
            year_end = years[len(years) - 1]

            min_value, max_value = self.get_greataxisrange(
                economics_detail_df[to_plot])

            chart_name = 'Total Factor Productivity'

            new_chart = TwoAxesInstanciatedChart(GlossaryCore.Years, 'Total Factor Productivity [no unit]',
                                                 [year_start - 5, year_end + 5], [
                                                     min_value, max_value],
                                                 chart_name)

            for key in to_plot:
                visible_line = True

                ordonate_data = list(economics_detail_df[key])

                new_series = InstanciatedSeries(
                    years, ordonate_data, key, 'lines', visible_line)

                new_chart.series.append(new_series)

            instanciated_charts.append(new_chart)

        if 'energy efficiency' in chart_list:

            to_plot = [GlossaryCore.EnergyEfficiency]

            years = list(capital_df.index)

            year_start = years[0]
            year_end = years[len(years) - 1]

            min_value, max_value = self.get_greataxisrange(
                capital_df[to_plot])

            chart_name = 'Capital energy efficiency over the years'

            new_chart = TwoAxesInstanciatedChart(GlossaryCore.Years, 'no unit',
                                                 [year_start - 5, year_end + 5],
                                                 [min_value, max_value],
                                                 chart_name)

            for key in to_plot:
                visible_line = True

                ordonate_data = list(capital_df[key])

                new_series = InstanciatedSeries(
                    years, ordonate_data, key, 'lines', visible_line)

                new_chart.series.append(new_series)

            instanciated_charts.append(new_chart)

        if GlossaryCore.Emax in chart_list:
            to_plot = GlossaryCore.Emax
            energy_production = deepcopy(
                self.get_sosdisc_inputs('energy_production'))
            scaling_factor_energy_production = self.get_sosdisc_inputs(
                'scaling_factor_energy_production')
            total_production = energy_production[GlossaryCore.TotalProductionValue] * \
                               scaling_factor_energy_production

            years = list(capital_df.index)

            year_start = years[0]
            year_end = years[len(years) - 1]

            max_values = {}
            min_values = {}
            min_values[GlossaryCore.Emax], max_values[GlossaryCore.Emax] = self.get_greataxisrange(
                capital_df[to_plot])
            min_values['energy'], max_values['energy'] = self.get_greataxisrange(
                total_production)

            min_value = min(min_values.values())
            max_value = max(max_values.values())

            chart_name = 'E_max value and Net Energy'

            new_chart = TwoAxesInstanciatedChart(GlossaryCore.Years, 'Twh',
                                                 [year_start - 5, year_end + 5],
                                                 [min_value, max_value], chart_name)
            visible_line = True

            ordonate_data = list(capital_df[to_plot])
            ordonate_data_enet = list(total_production)

            new_series = InstanciatedSeries(
                years, ordonate_data, 'E_max', 'lines', visible_line)
            note = {
                'E_max': ' maximum energy that capital stock can absorb for production'}
            new_chart.annotation_upper_left = note
            new_chart.series.append(new_series)
            new_series = InstanciatedSeries(
                years, ordonate_data_enet, 'Net energy', 'lines', visible_line)
            new_chart.series.append(new_series)
            instanciated_charts.append(new_chart)

        if 'Energy_supply' in chart_list:
            to_plot = [GlossaryCore.TotalProductionValue]

            legend = {
                GlossaryCore.TotalProductionValue: 'energy supply with oil production from energy pyworld3'}

            # inputs = discipline.get_sosdisc_inputs()
            # energy_production = inputs.pop('energy_production')
            energy_production = deepcopy(
                self.get_sosdisc_inputs('energy_production'))
            scaling_factor_energy_production = self.get_sosdisc_inputs(
                'scaling_factor_energy_production')
            total_production = energy_production[GlossaryCore.TotalProductionValue] * \
                               scaling_factor_energy_production

            data_to_plot_dict = {
                GlossaryCore.TotalProductionValue: total_production}

            years = list(economics_detail_df.index)

            year_start = years[0]
            year_end = years[len(years) - 1]

            min_value, max_value = self.get_greataxisrange(
                economics_detail_df[to_plot])

            chart_name = 'Energy supply'

            new_chart = TwoAxesInstanciatedChart(GlossaryCore.Years, 'world output [trillion $2020]',
                                                 [year_start - 5, year_end + 5],
                                                 [min_value, max_value],
                                                 chart_name)

            for key in to_plot:
                visible_line = True

                ordonate_data = list(data_to_plot_dict[key])

                new_series = InstanciatedSeries(
                    years, ordonate_data, legend[key], 'lines', visible_line)

                new_chart.series.append(new_series)

            instanciated_charts.append(new_chart)

        if 'Output growth rate' in chart_list:

            to_plot = [GlossaryCore.OutputGrowth]

            legend = {GlossaryCore.OutputGrowth: 'output growth rate from WITNESS'}

            years = list(economics_detail_df.index)

            year_start = years[0]
            year_end = years[len(years) - 1]

            min_value, max_value = self.get_greataxisrange(
                economics_detail_df[GlossaryCore.OutputGrowth])

            chart_name = 'Output growth rate over the years'

            new_chart = TwoAxesInstanciatedChart(GlossaryCore.Years, ' Output  growth rate',
                                                 [year_start - 5, year_end + 5], [
                                                     min_value, max_value],
                                                 chart_name)

            for key in to_plot:
                visible_line = True

                ordonate_data = list(economics_detail_df[key])

                new_series = InstanciatedSeries(
                    years, ordonate_data, legend[key], 'lines', visible_line)

                new_chart.series.append(new_series)

            instanciated_charts.append(new_chart)


        if GlossaryCore.SectorGdpPart in chart_list:
            to_plot = sectors_list
            legend = {sector: sector for sector in sectors_list}
            # Graph with distribution per sector in absolute value
            legend[GlossaryCore.OutputNetOfDamage] = 'Total GDP net of damage'

            years = list(sector_gdp_df[GlossaryCore.Years])

            chart_name = 'Breakdown of GDP per sector [G$]'

            new_chart = TwoAxesInstanciatedChart(GlossaryCore.Years, GlossaryCore.SectorGdpPart,
                                                 chart_name=chart_name, stacked_bar=True)

            for key in to_plot:
                visible_line = True

                new_series = InstanciatedSeries(
                    years, list(sector_gdp_df[key]), legend[key], InstanciatedSeries.BAR_DISPLAY, visible_line)

                new_chart.series.append(new_series)

            new_series = InstanciatedSeries(
                years, list(economics_df[GlossaryCore.OutputNetOfDamage]),
                legend[GlossaryCore.OutputNetOfDamage],
                'lines', True)

            new_chart.series.append(new_series)

            instanciated_charts.append(new_chart)

            # graph in percentage of GDP
            chart_name = 'Breakdown of GDP per sector [%]'
            total_gdp = economics_df[GlossaryCore.OutputNetOfDamage].values
            new_chart = TwoAxesInstanciatedChart(GlossaryCore.Years, "Contribution [%]",
                                                 chart_name=GlossaryCore.ChartSectorGDPPercentage, stacked_bar=True)

            for sector in sectors_list:
                sector_gdp_part = sector_gdp_df[sector] / total_gdp * 100.
                sector_gdp_part = np.nan_to_num(sector_gdp_part, nan=0.)
<<<<<<< HEAD
                serie = InstanciatedSeries(list(sector_gdp_df[GlossaryCore.Years]),
                                           list(sector_gdp_part), sector, 'bar')
=======
                serie = InstanciatedSeries(list(sector_gdp_df[GlossaryCore.Years]), list(sector_gdp_part), sector, 'bar', True)
>>>>>>> d269832c
                new_chart.series.append(serie)

            instanciated_charts.append(new_chart)

        return instanciated_charts<|MERGE_RESOLUTION|>--- conflicted
+++ resolved
@@ -1371,12 +1371,7 @@
             for sector in sectors_list:
                 sector_gdp_part = sector_gdp_df[sector] / total_gdp * 100.
                 sector_gdp_part = np.nan_to_num(sector_gdp_part, nan=0.)
-<<<<<<< HEAD
-                serie = InstanciatedSeries(list(sector_gdp_df[GlossaryCore.Years]),
-                                           list(sector_gdp_part), sector, 'bar')
-=======
                 serie = InstanciatedSeries(list(sector_gdp_df[GlossaryCore.Years]), list(sector_gdp_part), sector, 'bar', True)
->>>>>>> d269832c
                 new_chart.series.append(serie)
 
             instanciated_charts.append(new_chart)
