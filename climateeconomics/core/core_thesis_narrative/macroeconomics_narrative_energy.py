'''
Copyright 2022 Airbus SAS

Licensed under the Apache License, Version 2.0 (the "License");
you may not use this file except in compliance with the License.
You may obtain a copy of the License at

    http://www.apache.org/licenses/LICENSE-2.0

Unless required by applicable law or agreed to in writing, software
distributed under the License is distributed on an "AS IS" BASIS,
WITHOUT WARRANTIES OR CONDITIONS OF ANY KIND, either express or implied.
See the License for the specific language governing permissions and
limitations under the License.
'''
import numpy as np
import pandas as pd
from copy import deepcopy
from numpy import fill_diagonal


class MacroEconomics():
    '''
    Economic pyworld3 that compute the evolution of capital, consumption, output...
    '''
    PC_CONSUMPTION_CONSTRAINT = 'pc_consumption_constraint'

    def __init__(self, param):
        '''
        Constructor
        '''
        self.param = param
        self.inputs = None
        self.economics_df = None
        self.set_data()
        self.create_dataframe()

    def set_data(self):
        self.year_start = self.param['year_start']
        self.year_end = self.param['year_end']
        self.time_step = self.param['time_step']

        self.productivity_start = self.param['productivity_start']
        self.init_gross_output = self.param['init_gross_output']
        self.capital_start = self.param['capital_start']
        self.population_df = self.param['population_df']
        self.population_df.index = self.population_df['years'].values
        self.productivity_gr_start = self.param['productivity_gr_start']
        self.decline_rate_tfp = self.param['decline_rate_tfp']
        self.depreciation_capital = self.param['depreciation_capital']
        self.init_rate_time_pref = self.param['init_rate_time_pref']
        self.conso_elasticity = self.param['conso_elasticity']
        self.lo_capital = self.param['lo_capital']
        self.lo_conso = self.param['lo_conso']
        self.lo_per_capita_conso = self.param['lo_per_capita_conso']
        self.hi_per_capita_conso = self.param['hi_per_capita_conso']
        self.ref_pc_consumption_constraint = self.param['ref_pc_consumption_constraint']
        self.nb_per = round(
            (self.param['year_end'] -
             self.param['year_start']) /
            self.param['time_step'] +
            1)
        self.years_range = np.arange(
            self.year_start,
            self.year_end + 1,
            self.time_step)
        self.nb_years = len(self.years_range)
        self.frac_damage_prod = self.param['frac_damage_prod']
        self.damage_to_productivity = self.param['damage_to_productivity']
        self.init_energy_productivity_gr = self.param['init_energy_productivity_gr']
        self.init_energy_productivity = self.param['init_energy_productivity']
        self.init_output_growth = self.param['init_output_growth']
        self.decline_rate_energy_productivity = self.param['decline_rate_energy_productivity']
        # Param of output function
        self.output_k_exponent = self.param['output_gamma']
        self.output_pop_exponent = self.param['output_gamma']
        self.output_energy_exponent = self.param['output_energy_exponent']
        self.output_exponent = self.param['output_gamma']
        self.output_pop_share = self.param['output_alpha']
        self.output_alpha_hassler = self.param['output_alpha_hassler']
        self.output_gamma_hassler = self.param['output_gamma_hassler']
        self.hassler= self.param['hassler']
        self.output_epsilon_hassler = self.param['output_epsilon_hassler']
        self.output_energy_share = self.param['output_energy_share']
        self.energy_factor = self.param['energy_factor']
        self.co2_emissions_Gt = self.param['co2_emissions_Gt']
        self.co2_taxes = self.param['CO2_taxes']
        self.co2_tax_efficiency = self.param['CO2_tax_efficiency']

        # Employment rate param
        self.employment_a_param = self.param['employment_a_param']
        self.employment_power_param = self.param['employment_power_param']
        self.employment_rate_base_value = self.param['employment_rate_base_value']
        self.scaling_factor_energy_investment = self.param['scaling_factor_energy_investment']

        if self.co2_tax_efficiency is not None:
            if 'years' in self.co2_tax_efficiency:
                self.co2_tax_efficiency.index = self.co2_tax_efficiency['years']
            else:
                raise Exception(
                    'Miss a column years in CO2 tax efficiency to set index of the dataframe')

        self.co2_invest_limit = self.param['co2_invest_limit']

    def create_dataframe(self):
        '''
        Create the dataframe and fill it with values at year_start
        '''
        default_index = np.arange(
            self.year_start, self.year_end + 1, self.time_step)
        param = self.param
        economics_df = pd.DataFrame(
            index=default_index,
            columns=['years',
                     'gross_output',
                     'output_net_of_d',
                     'net_output',
                     'productivity',
                     'productivity_gr',
                     'energy_productivity_gr',
                     'energy_productivity',
                     'consumption',
                     'pc_consumption',
                     'capital',
                     'investment',
                     'interest_rate',
                     'energy_investment',
                     'energy_investment_wo_tax',
                     'energy_investment_from_tax',
                     'output_growth'])

        for key in economics_df.keys():
            economics_df[key] = 0
        economics_df['years'] = self.years_range
        economics_df.loc[param['year_start'],
                         'gross_output'] = self.init_gross_output
        economics_df.loc[param['year_start'],
                         'energy_productivity'] = self.init_energy_productivity
        economics_df.loc[param['year_start'],
                         'energy_productivity_gr'] = self.init_energy_productivity_gr
        economics_df.loc[param['year_start'], 'capital'] = self.capital_start
        economics_df.loc[param['year_start'],
                         'productivity'] = self.productivity_start
        economics_df.loc[param['year_start'],
                         'productivity_gr'] = self.productivity_gr_start
        economics_df.loc[param['year_start'],
                         'output_growth'] = self.init_output_growth
        #         economics_df['saving_rate'] = self.saving_rate
        self.economics_df = economics_df
        self.economics_df = self.economics_df.replace(
            [np.inf, -np.inf], np.nan)

        self.energy_investment_wo_renewable = pd.DataFrame(
            index=default_index,
            columns=['years',
                     'energy_investment_wo_renewable'])

        energy_investment = pd.DataFrame(
            index=default_index,
            columns=['years',
                     'energy_investment'])

        for key in energy_investment.keys():
            energy_investment[key] = 0
        energy_investment['years'] = self.years_range
        self.energy_investment = energy_investment
        self.energy_investment = self.energy_investment.replace(
            [np.inf, -np.inf], np.nan)

        workforce_df = pd.DataFrame(index=default_index,
                                    columns=['years',
                                             'employment_rate', 'workforce'])
        for key in workforce_df.keys():
            workforce_df[key] = 0
        workforce_df['years'] = self.years_range
        self.workforce_df = workforce_df

        return economics_df.fillna(0.0), energy_investment.fillna(0.0),


    def set_coupling_inputs(self):
        """
        Set couplings inputs with right index, scaling...
        """
        self.damefrac = self.inputs['damage_df']
        self.damefrac.index = self.damefrac['years'].values
        # Scale energy production
        self.scaling_factor_energy_production = self.inputs['scaling_factor_energy_production']
        self.scaling_factor_energy_investment = self.inputs['scaling_factor_energy_investment']
        self.energy_production = self.inputs['energy_production'].copy(deep=True)
        self.energy_production['Total production'] *= self.scaling_factor_energy_production
        self.co2_emissions_Gt = pd.DataFrame({'years': self.inputs['co2_emissions_Gt']['years'].values,
                                              'Total CO2 emissions': self.inputs['co2_emissions_Gt'][
                                                  'Total CO2 emissions'].values})
        self.co2_emissions_Gt.index = self.co2_emissions_Gt['years'].values
        self.co2_taxes = self.inputs['CO2_taxes']
        self.co2_taxes.index = self.co2_taxes['years'].values
        self.energy_production.index = self.energy_production['years'].values
        # Investment in energy
        self.share_energy_investment = pd.Series(
            self.inputs['share_energy_investment']['share_investment'].values / 100.0, index=self.years_range)
        self.total_share_investment = pd.Series(
            self.inputs['total_investment_share_of_gdp']['share_investment'].values / 100.0, index=self.years_range)
        self.share_n_energy_investment = self.total_share_investment - \
                                         self.share_energy_investment
        # Population dataframes
        self.population_df = self.inputs['population_df']
        self.population_df.index = self.population_df['years'].values
        self.working_age_population_df = self.inputs['working_age_population_df']
        self.working_age_population_df.index = self.working_age_population_df['years'].values



    def compute_employment_rate(self):
        """
        Compute the employment rate. based on prediction from ILO
        We pyworld3 a recovery from 2020 crisis until 2031 where past level is reached
        For all year not in (2020,2031), value = employment_rate_base_value
        """
        year_covid = 2020
        year_end_recovery = 2031
        workforce_df = self.workforce_df
        # For all years employment_rate = base value
        workforce_df['employment_rate'] = self.employment_rate_base_value
        # Compute recovery phase
        years_recovery = np.arange(year_covid, year_end_recovery + 1)
        x_recovery = years_recovery + 1 - year_covid
        employment_rate_recovery = self.employment_a_param * \
                                   x_recovery ** self.employment_power_param
        employment_rate_recovery_df = pd.DataFrame(
            {'years': years_recovery, 'employment_rate': employment_rate_recovery})
        employment_rate_recovery_df.index = years_recovery
        # Then replace values in original dataframe by recoveries values
        workforce_df.update(employment_rate_recovery_df)

        self.workforce_df = workforce_df
        return workforce_df

    def compute_workforce(self):
        """ Compute the workforce based on formula:
        workforce = people in working age * employment_rate
        inputs : - number of people in working age
                - employment rate in %
        Output: number of working people in million of people
        """
        working_age_pop = self.working_age_population_df['population_1570']
        employment_rate = self.workforce_df['employment_rate']
        workforce = employment_rate * working_age_pop
        self.workforce_df['workforce'] = workforce
        return workforce


    def compute_productivity_growthrate(self, year):
        '''
        A_g, Growth rate of total factor productivity.
        Returns:
            :returns: A_g(0) * exp(-Δ_a * (t-1))
        '''
        t = ((year - self.year_start) / self.time_step) + 1
        productivity_gr = self.productivity_gr_start * \
                          np.exp(-self.decline_rate_tfp * self.time_step * (t - 1))
        self.economics_df.loc[year, 'productivity_gr'] = productivity_gr
        return productivity_gr


    def compute_productivity(self, year):
        '''
        productivity
        if damage_to_productivity= True add damage to the the productivity
        if  not: productivity evolves independently from other variables (except productivity growthrate)
        '''
        damage_to_productivity = self.damage_to_productivity
        p_productivity = self.economics_df.at[year -
                                              self.time_step, 'productivity']
        p_productivity_gr = self.economics_df.at[year -
                                                 self.time_step, 'productivity_gr']
        damefrac = self.damefrac.at[year, 'damage_frac_output']
        if damage_to_productivity == True:
            # damage = 1-damefrac
            productivity = ((1 - self.frac_damage_prod * damefrac) *
                            (p_productivity / (1 - (p_productivity_gr / (5 / self.time_step)))))
        else:
            productivity = (p_productivity /
                            (1 - (p_productivity_gr / (5 / self.time_step))))
        # we divide the productivity growth rate by 5/time_step because of change in time_step (as
        # advised in Traeger, 2013)
        self.economics_df.loc[year, 'productivity'] = productivity
        return productivity

    def compute_energy_productivity_growthrate(self, year):
        '''
        Growth rate of energy productivity.
        Same as productivity
        Returns:
            :returns: Energy_productivity_gr(0) * exp(-Δ_a * (t-1))
        '''
        t = ((year - self.year_start) / self.time_step) + 1
        energy_productivity_gr = self.init_energy_productivity_gr * \
                                 np.exp(-self.decline_rate_energy_productivity *
                                        self.time_step * (t - 1))
        self.economics_df.loc[year,
                              'energy_productivity_gr'] = energy_productivity_gr
        return energy_productivity_gr

    def compute_energy_productivity(self, year):
        '''
        Energy productivity.
        if damage to productivity = False:
        Energy productivity  evolves independently from other variables (except Energy productivity  growthrate)
        '''
        p_productivity = self.economics_df.at[year -
                                              self.time_step, 'energy_productivity']
        p_productivity_gr = self.economics_df.at[year -
                                                 self.time_step, 'energy_productivity_gr']
        damefrac = self.damefrac.at[year, 'damage_frac_output']

        if self.damage_to_productivity == True:
            # damage = 1-damefrac
            productivity = ((1 - self.frac_damage_prod * damefrac) *
                            (p_productivity / (1 - p_productivity_gr)))
        else:
            productivity = (p_productivity /
                            (1 - p_productivity_gr))
        # we divide the productivity growth rate by 5/time_step because of change in time_step (as
        # advised in Traeger, 2013)
        self.economics_df.loc[year, 'energy_productivity'] = productivity
        return productivity

    def compute_capital(self, year):
        """
        K(t+1), Capital for next time period, trillions $USD
        Args:
            :param capital: capital
            :param depreciation: depreciation rate
            :param investment: investment
        """
        if year == self.year_end:
            pass
        else:
            investment = self.economics_df.at[year, 'investment']
            capital = self.economics_df.at[year, 'capital']
            capital_a = capital * \
                        (1 - self.depreciation_capital) ** self.time_step + \
                        self.time_step * investment
            # Lower bound for capital
            self.economics_df.loc[year + self.time_step,
                                  'capital'] = max(capital_a, self.lo_capital)
            return capital_a

    def compute_investment(self, year):
        """
        I(t), Investment, trillions $USD

        """
        #         saving_rate = self.saving_rate[year]
        net_output = self.economics_df.at[year, 'net_output']
        #         investment = saving_rate * net_output
        energy_investment = self.economics_df.at[year,
                                                 'energy_investment']
        non_energy_investment = self.share_n_energy_investment[year] * net_output
        investment = energy_investment + non_energy_investment
        self.economics_df.loc[year, 'investment'] = investment
        return investment

    def compute_energy_investment(self, year):
        """
        energy_investment(t), trillions $USD (including renewable investments)
        Share of the total output

        """
        net_output = self.economics_df.at[year, 'net_output']
        energy_investment_wo_tax = self.share_energy_investment[year] * net_output
        self.co2_emissions_Gt['Total CO2 emissions'].clip(
            lower=0.0, inplace=True)

        # store invests without renewable energy
        em_wo_ren = self.energy_investment_wo_renewable
        em_wo_ren.loc[year,
                      'energy_investment_wo_renewable'] = energy_investment_wo_tax * 1e3

        ren_investments = self.compute_energy_renewable_investment(
            year, energy_investment_wo_tax)
        energy_investment = energy_investment_wo_tax + ren_investments
        self.economics_df.loc[year,
                              ['energy_investment', 'energy_investment_wo_tax', 'energy_investment_from_tax']] = [
            energy_investment, energy_investment_wo_tax, ren_investments]
        self.energy_investment.loc[year,
                                   'energy_investment'] = energy_investment * 1e3 / self.scaling_factor_energy_investment  # Invest from T$ to G$ coupling variable

        return energy_investment

    def compute_energy_renewable_investment(self, year, energy_investment_wo_tax):
        """
        computes energy investment for renewable part
        for a given year: returns net CO2 emissions * CO2 taxes * a efficiency factor
        """
        co2_invest_limit = self.co2_invest_limit
        emissions = self.co2_emissions_Gt.at[year,
                                             'Total CO2 emissions'] * 1e9  # t CO2
        co2_taxes = self.co2_taxes.at[year, 'CO2_tax']  # $/t
        co2_tax_eff = self.co2_tax_efficiency.at[year,
                                                 'CO2_tax_efficiency'] / 100.  # %

        ren_investments = emissions * co2_taxes * co2_tax_eff / 1e12  # T$

        # if emissions is zero the right gradient (positive) is not zero but the left gradient is zero
        # when complex step we add ren_invest with the complex step and it is
        # not good
        if ren_investments.real == 0.0:
            ren_investments = 0.0
        # Saturation of renewable invest at n * invest wo tax with n ->
        # co2_invest_limit entry parameter
        if ren_investments > co2_invest_limit * energy_investment_wo_tax and ren_investments != 0.0:
            ren_investments = co2_invest_limit * energy_investment_wo_tax / 10.0 * \
                              (9.0 + np.exp(- co2_invest_limit *
                                            energy_investment_wo_tax / ren_investments))

        return ren_investments

    def compute_gross_output(self, year):
        """
        Gross output calculation: GDP PPP in constant 2020 US$.
        Custom formula
        Inputs : economics_df. capital(year), population(year), productivity(year),
        energy_productivity(year), energy supply(year)
        Output: the computed value of output
        """

        beta = self.output_k_exponent
        alpha = self.output_pop_share


        capital = self.economics_df.at[year, 'capital']
        working_pop = self.workforce_df.loc[year, 'workforce']
        productivity = self.economics_df.at[year, 'productivity']


        if beta == 1 / 2:
            output = productivity * ((1 - alpha) * np.sqrt(capital) + alpha * np.sqrt(working_pop)) ** 2
        else:
            output = productivity * ((1 - alpha) * capital ** beta + alpha * (working_pop) ** beta) ** (1 / beta)


        self.economics_df.loc[year, 'gross_output'] = output
        return output

    def compute_gross_output_hassler(self, year):

        alpha_hassler = self.output_alpha_hassler
        gamma_hassler = self.output_gamma_hassler
        epsilon_hassler = self.output_epsilon_hassler

        capital = self.economics_df.at[year, 'capital']
        working_pop = self.workforce_df.loc[year, 'workforce']
        productivity = self.economics_df.at[year, 'productivity']
        energy = self.energy_production.at[year, 'Total production']
        energy_productivity_hassler = self.economics_df.at[year, 'energy_productivity']

        power = (epsilon_hassler - 1) / epsilon_hassler
        output = ((1 - gamma_hassler) * (productivity * capital ** alpha_hassler * working_pop ** (1-alpha_hassler)) ** power + \
                      gamma_hassler * (energy_productivity_hassler * energy) ** power) ** (1/power)


        self.economics_df.loc[year, 'gross_output'] = output
        return output

    def compute_output_growth(self, year):
        """
        Compute the output growth between year t and year t-1
        Output growth of the WITNESS pyworld3 (computed from gross_output_ter)
        """
        if year == self.year_start:
            pass
        else:
            gross_output_ter = self.economics_df.at[year,
                                                    'gross_output']
            gross_output_ter_a = self.economics_df.at[year -
                                                      self.time_step, 'gross_output']
            gross_output_ter = max(1e-6, gross_output_ter)
            output_growth = ((gross_output_ter -
                              gross_output_ter_a) / gross_output_ter) / self.time_step
            self.economics_df.loc[year, 'output_growth'] = output_growth
            return output_growth

    def compute_output_net_of_damage(self, year):
        """
        Output net of damages, trillions USD
        """
        damage_to_productivity = self.damage_to_productivity
        damefrac = self.damefrac.at[year, 'damage_frac_output']
        gross_output_ter = self.economics_df.at[year,
                                                'gross_output']
        #        if damage_to_productivity == True :
        #            D = 1 - damefrac
        #            damage_to_output = D/(1-self.frac_damage_prod*(1-D))
        #            output_net_of_d = gross_output * damage_to_output
        #            damtoprod = D/(1-self.frac_damage_prod*(1-D))
        if damage_to_productivity == True:
            damage = 1 - ((1 - damefrac) /
                          (1 - self.frac_damage_prod * damefrac))
            output_net_of_d = (1 - damage) * gross_output_ter
        else:
            output_net_of_d = gross_output_ter * (1 - damefrac)
        self.economics_df.loc[year, 'output_net_of_d'] = output_net_of_d
        return output_net_of_d

    def compute_net_output(self, year):
        """
        Net output, trillions USD
        net_output = output_net_of_d - energy_investment_cost
        We concluded it is better to remove the energy_invest_cost, in this case net_output = output_net_of_d
        """
        #         abatecost = self.abatecost[year]
        #         output_net_of_d = self.economics_df.at[year, 'output_net_of_d']
        #         net_output = output_net_of_d - abatecost
        # energy_invest_cost = self.economics_df.at[year, 'energy_invest_cost']
        output_net_of_d = self.economics_df.at[year, 'output_net_of_d']
        net_output = output_net_of_d  # - energy_invest_cost
        self.economics_df.loc[year,
                              'net_output'] = net_output
        return net_output

    def compute_consumption(self, year):
        """Equation for consumption
        C, Consumption, trillions $USD
        Args:
            output: Economic output at t
            savings: Savings rate at t
        """
        net_output = self.economics_df.at[year, 'net_output']
        investment = self.economics_df.at[year, 'investment']
        consumption = net_output - investment
        # lower bound for conso
        self.economics_df.loc[year, 'consumption'] = max(
            consumption, self.lo_conso)
        return consumption

    def compute_consumption_pc(self, year):
        """Equation for consumption per capita
        c, Per capita consumption, thousands $USD
        """
        consumption = self.economics_df.at[year, 'consumption']
        population = self.population_df.at[year, 'population']
        consumption_pc = consumption / population * 1000
        # Lower bound for pc conso
        self.economics_df.loc[year, 'pc_consumption'] = max(
            consumption_pc, self.lo_per_capita_conso)
        return consumption_pc

    def compute_comsumption_pc_constraint(self):
        """Equation for consumption per capita constraint
        c, Per capita consumption constraint
        """
        pc_consumption = self.economics_df['pc_consumption'].values
        self.pc_consumption_constraint = (self.hi_per_capita_conso - pc_consumption) \
                                         / self.ref_pc_consumption_constraint

    def compute_interest_rate(self, year):
        """Equation for interest rate
        """
        if year == self.year_end:
            pass
        else:
            consumption = self.economics_df.at[year, 'consumption']
            consumption_a = self.economics_df.at[year +
                                                 self.time_step, 'consumption']
            interest_rate = (1 + self.init_rate_time_pref) * (consumption_a /
                                                              consumption) ** (
                                        self.conso_elasticity / self.time_step) - 1
            self.economics_df.loc[year, 'interest_rate'] = interest_rate
            return interest_rate

    """-------------------Gradient functions-------------------"""

    def compute_dproductivity(self):
        """gradient for productivity for damage_df
        Args:
            output: gradient
        """
        years = np.arange(self.year_start,
                          self.year_end + 1, self.time_step)
        nb_years = len(years)
        p_productivity_gr = self.economics_df['productivity_gr'].values
        p_productivity = self.economics_df['productivity'].values

        # derivative matrix initialization
        d_productivity = np.zeros((nb_years, nb_years))
        if self.damage_to_productivity == True:

            # first line stays at zero since derivatives of initial values are
            # zero
            for i in range(1, nb_years):
                d_productivity[i, i] = (1 - self.frac_damage_prod * self.damefrac.at[years[i], 'damage_frac_output']) * \
                                       d_productivity[i - 1, i] / (1 - (p_productivity_gr[i - 1] /
                                                                        (5 / self.time_step))) - \
                                       self.frac_damage_prod * \
                                       p_productivity[i - 1] / \
                                       (1 - (p_productivity_gr[i - 1] / (5 / self.time_step)))
                for j in range(1, i):
                    d_productivity[i, j] = (1 - self.frac_damage_prod * self.damefrac.at[
                        years[i], 'damage_frac_output']) * \
                                           d_productivity[i - 1, j] / \
                                           (1 - (p_productivity_gr[i - 1] / (5 / self.time_step)))

        return d_productivity

    def compute_denergy_productivity(self):
        """gradient for energy productivity for damage_df
        Args:
            output: gradient
        """
        years = np.arange(self.year_start,
                          self.year_end + 1, self.time_step)
        nb_years = len(years)
        p_productivity_gr = self.economics_df['energy_productivity_gr'].values
        p_productivity = self.economics_df['energy_productivity'].values

        # derivative matrix initialization
        denergy_productivity = np.zeros((nb_years, nb_years))
        if self.damage_to_productivity == True:

            # first line stays at zero since derivatives of initial values are
            # zero
            for i in range(1, nb_years):
                denergy_productivity[i, i] = (1 - self.frac_damage_prod * self.damefrac.at[
                    years[i], 'damage_frac_output']) * denergy_productivity[i - 1, i] / (
                                                         1 - (p_productivity_gr[i - 1])) - \
                                             self.frac_damage_prod * \
                                             p_productivity[i - 1] / \
                                             (1 - (p_productivity_gr[i - 1]))
                for j in range(1, i):
                    denergy_productivity[i, j] = (1 - self.frac_damage_prod * self.damefrac.at[
                        years[i], 'damage_frac_output']) * \
                                                 denergy_productivity[i - 1, j] / \
                                                 (1 - (p_productivity_gr[i - 1]))

        return denergy_productivity

    def compute_dgross_output_damage(self, denergy_productivity, dproductivity):
        """gradient computation for gross_output, capital, investment, energy_investment, net output for damage_df
        Args:
            input: gradients of energy_productivity, productivity
            output: gradients of gross_output, capital, investment, energy_investment, net output
        """
        years = np.arange(self.year_start,
                          self.year_end + 1, self.time_step)
        nb_years = len(years)

        beta = self.output_k_exponent
        alpha = self.output_pop_share
        gamma = self.output_energy_exponent
        energy_factor = self.energy_factor
        hassler = self.hassler

        alpha_hassler = self.output_alpha_hassler
        gamma_hassler = self.output_gamma_hassler
        epsilon_hassler = self.output_epsilon_hassler

        # derivative matrix initialization
        dgross_output = np.zeros((nb_years, nb_years))
        dcapital = np.zeros((nb_years, nb_years))
        dinvestment = np.zeros((nb_years, nb_years))
        denergy_investment = np.zeros((nb_years, nb_years))
        dnet_output = np.zeros((nb_years, nb_years))

        # first line stays at zero since derivatives of initial values are zero
        for i in range(0, nb_years):

            working_pop_i = self.workforce_df.at[years[i], 'workforce']
            capital = self.economics_df.at[years[i], 'capital']
            energy = self.energy_production.at[years[i],
                                               'Total production']
            productivity = self.economics_df.at[years[i], 'productivity']
            energy_productivity = self.economics_df.at[years[i],
                                                       'energy_productivity']
            output = self.economics_df.at[years[i], 'gross_output']
            damefrac = self.damefrac.at[years[i], 'damage_frac_output']

            emissions = self.co2_emissions_Gt.at[years[i],
                                                 'Total CO2 emissions']
            co2_taxes = self.co2_taxes.at[years[i], 'CO2_tax']
            co2_tax_eff = self.co2_tax_efficiency.at[years[i],
                                                     'CO2_tax_efficiency']
            energy_investment_wo_tax = self.economics_df.at[years[i],
                                                            'energy_investment_wo_tax']
            net_output = self.economics_df.at[years[i], 'net_output']

            ren_investments = emissions * 1e9 * co2_taxes * co2_tax_eff / 100 / 1e12# T$

            for j in range(0, i + 1):

                if hassler:
                    power = (epsilon_hassler - 1) / (epsilon_hassler)

                    if i != 0:
                        energy = max(energy, 0)


                        economic_part = max(0, ((1-gamma_hassler) * (productivity * capital**alpha_hassler * working_pop_i**(1-alpha_hassler))**power
                                 + gamma_hassler * (energy_productivity * energy)**power) ** (1/power))


                        if economic_part == 0  or energy==0:
                            f = (1 - gamma_hassler) * (productivity * capital ** alpha_hassler * working_pop_i ** (
                                        1 - alpha_hassler)) ** power + gamma_hassler * (
                                            energy_productivity * energy) ** power
                            eco_part_deriv = (1 - gamma_hassler) * power * (productivity *\
                                                                            working_pop_i ** (1 - alpha_hassler)) ** power *\
                                             alpha_hassler * dcapital[i, j] * capital ** (alpha_hassler * power - 1)
                            deconomic_part = 1 / power * f ** (1 / power - 1) * (eco_part_deriv)
                        else:
                            # f'(g) = productivity*(1/gamma)*g**(1/gamma -1)
                            # g'(capital) = alpha*gamma*capital**(gamma-1)
                            # f'(g(x)) = f'(g)*g'(x)

                            f = (1-gamma_hassler) * (productivity * capital**alpha_hassler * working_pop_i**(1-alpha_hassler))**power + gamma_hassler * (energy_productivity * energy)**power


                            nrj_part_deriv = gamma_hassler * power * denergy_productivity[i,j] * energy_productivity** (power-1) * energy ** (power)
                            eco_part_deriv = (1-gamma_hassler) * power * \
                                       (dproductivity[i,j] * productivity**(power-1) * (capital**alpha_hassler * working_pop_i ** ( 1- alpha_hassler) )**power +
                                        (productivity * working_pop_i ** ( 1- alpha_hassler))**power * alpha_hassler * dcapital[i,j] * capital**(alpha_hassler * power-1) )
                            deconomic_part = 1/power * f ** (1/power - 1) * (nrj_part_deriv + eco_part_deriv)

                        dgross_output[i, j] = deconomic_part

                else:
                    if i != 0:
                        economic_part = max(0, productivity * ((1 - alpha) * capital ** beta + (alpha) * (working_pop_i) ** beta) ** (1 / beta))

                        if economic_part == 0:
                            deconomic_part = 0
                        else:
                            deconomic_part = dproductivity[i, j] * (((1 - alpha) * capital ** beta + (alpha) * (working_pop_i) ** beta) ** (1 / beta))

                        # f'(g) = productivity*(1/gamma)*g**(1/gamma -1)
                        # g'(capital) = alpha*gamma*capital**(gamma-1)
                        # f'(g(x)) = f'(g)*g'(x)
                        g = (1 - alpha) * capital ** beta + (alpha) * (working_pop_i) ** beta
                        g_prime = (1 - alpha) * beta * dcapital[i,j] * (capital ** (beta-1))
                        f_prime = productivity * ((1 / beta) * g ** ( 1 /beta -1)) * g_prime

                        dgross_output[i, j] = deconomic_part + f_prime

                if i == j:
                    if self.damage_to_productivity == True:
                        dnet_output[i, j] = (self.frac_damage_prod - 1) / (
                                    (self.frac_damage_prod * damefrac - 1) ** 2) * output + \
                                            (1 - damefrac) / (1 - self.frac_damage_prod *
                                                              damefrac) * dgross_output[i, j]
                    else:
                        dnet_output[i, j] = - output + \
                                            (1 - damefrac) * dgross_output[i, j]
                else:
                    if self.damage_to_productivity == True:
                        dnet_output[i, j] = (
                                                    1 - damefrac) / (1 - self.frac_damage_prod * damefrac) * \
                                            dgross_output[i, j]
                    else:
                        dnet_output[i, j] = (
                                                    1 - damefrac) * dgross_output[i, j]

                denergy_investment[i, j] = self.share_energy_investment[years[i]
                                           ] * dnet_output[i, j]

                # Saturation of renewable invest at n * invest wo tax with n -> co2_invest_limit entry parameter
                # ren_investments = self.co2_invest_limit * energy_investment_wo_tax / 10.0 * \
                # (9.0 + np.exp(- self.co2_invest_limit * energy_investment_wo_tax / ren_investments))
                if ren_investments > self.co2_invest_limit * energy_investment_wo_tax:
                    denergy_investment[i, j] += self.co2_invest_limit * self.share_energy_investment[years[i]] * \
                                                dnet_output[i, j] * 9 / 10 \
                                                + self.co2_invest_limit * self.share_energy_investment[years[i]] * \
                                                dnet_output[i, j] / 10 * np.exp(
                        - self.co2_invest_limit * energy_investment_wo_tax / ren_investments) \
                                                + self.co2_invest_limit * self.share_energy_investment[
                                                    years[i]] * net_output / 10 * (-1) * self.co2_invest_limit * \
                                                self.share_energy_investment[years[i]] * dnet_output[
                                                    i, j] / ren_investments \
                                                * np.exp(
                        - self.co2_invest_limit * energy_investment_wo_tax / ren_investments)

                dinvestment[i, j] = denergy_investment[i, j] + \
                                    self.share_n_energy_investment[years[i]
                                    ] * dnet_output[i, j]

                if i < nb_years - 1:

                    capital_after = self.economics_df.at[years[i + 1], 'capital']
                    if capital_after == self.lo_capital:
                        dcapital[i + 1, j] = 0
                    else:
                        dcapital[i + 1, j] = dcapital[i, j] * (
                                1 - self.depreciation_capital) ** self.time_step + self.time_step * dinvestment[i, j]

        return dgross_output, dinvestment, denergy_investment, dnet_output

    def compute_dgross_output_denergy_supply(self):
        """gradient computation for gross_output, capital, investment, energy_investment, net output for energy_production
        Args:
            input: none
            output: gradients of gross_output, capital, investment, energy_investment, net output
        """
        years = np.arange(self.year_start,
                          self.year_end + 1, self.time_step)
        nb_years = len(years)
        hassler = self.hassler

        alpha_hassler = self.output_alpha_hassler
        gamma_hassler = self.output_gamma_hassler
        epsilon_hassler = self.output_epsilon_hassler


        # derivative matrix initialization
        dgross_output = np.zeros((nb_years, nb_years))
        dcapital = np.zeros((nb_years, nb_years))
        dinvestment = np.zeros((nb_years, nb_years))
        denergy_investment = np.zeros((nb_years, nb_years))
        dnet_output = np.zeros((nb_years, nb_years))

        # first line stays at zero since derivatives of initial values are zero
        for i in range(1, nb_years):

            capital_i = self.economics_df.at[years[i], 'capital']
            energy_i = self.energy_production.at[years[i],
                                                 'Total production']
            productivity_i = self.economics_df.at[years[i],
                                                  'productivity']
            energy_productivity_i = self.economics_df.at[years[i],
                                                         'energy_productivity']
            damefrac_i = self.damefrac.at[years[i], 'damage_frac_output']

            emissions = self.co2_emissions_Gt.at[years[i],
                                                 'Total CO2 emissions']
            co2_taxes = self.co2_taxes.at[years[i], 'CO2_tax']
            co2_tax_eff = self.co2_tax_efficiency.at[years[i],
                                                     'CO2_tax_efficiency']
            energy_investment_wo_tax = self.economics_df.at[years[i],
                                                            'energy_investment_wo_tax']
            net_output = self.economics_df.at[years[i], 'net_output']

            working_pop_i = self.workforce_df.at[years[i], 'workforce']

            ren_investments = emissions * 1e9 * co2_taxes * co2_tax_eff / 100 / 1e12  # T$

            for j in range(1, i + 1):

                power = (epsilon_hassler - 1) / (epsilon_hassler)

                if hassler:



                    f =((1 - gamma_hassler) * (
                                productivity_i * capital_i ** alpha_hassler * working_pop_i ** (1 - alpha_hassler)) ** power
                                            + gamma_hassler * (energy_productivity_i * energy_i) ** power)
                    if i == j:

                        nrj_part_deriv = gamma_hassler * power * energy_productivity_i ** (
                                    power) * energy_i ** (power-1)
                        eco_part_deriv = (1 - gamma_hassler) * power * (productivity_i * working_pop_i **
                                                                        (1 - alpha_hassler)) ** power * alpha_hassler * dcapital[i, j] * capital_i ** (alpha_hassler * power - 1)
                        deconomic_part = 1 / power * f ** (1 / power - 1) * (nrj_part_deriv + eco_part_deriv)

                        dgross_output[i, j] = deconomic_part
                    else:

                        eco_part_deriv = (1 - gamma_hassler) * power * (productivity_i * working_pop_i **
                                                                        (1 - alpha_hassler)) ** power * alpha_hassler * dcapital[i, j] * capital_i ** (alpha_hassler * power - 1)
                        deconomic_part = 1 / power * f ** (1 / power - 1) *  eco_part_deriv

                        dgross_output[i, j] = deconomic_part
                else:
                    dgross_output[i, j]=0

                if self.damage_to_productivity == True:
                    dnet_output[i, j] = (
                                                1 - damefrac_i) / (1 - self.frac_damage_prod * damefrac_i) * \
                                        dgross_output[i, j]
                else:
                    dnet_output[i, j] = (1 - damefrac_i) * dgross_output[i, j]

                denergy_investment[i, j] = self.share_energy_investment[years[i]
                                           ] * dnet_output[i, j]

                # Saturation of renewable invest at n * invest wo tax with n ->
                # co2_invest_limit entry parameter
                if ren_investments > self.co2_invest_limit * energy_investment_wo_tax:
                    denergy_investment[i, j] += self.co2_invest_limit * self.share_energy_investment[years[i]] * \
                                                dnet_output[i, j] * 9 / 10 \
                                                + self.co2_invest_limit * self.share_energy_investment[years[i]] * \
                                                dnet_output[i, j] / 10 * np.exp(
                        - self.co2_invest_limit * energy_investment_wo_tax / ren_investments) \
                                                + self.co2_invest_limit * self.share_energy_investment[
                                                    years[i]] * net_output / 10 * (-1) * self.co2_invest_limit * \
                                                self.share_energy_investment[years[i]] * dnet_output[
                                                    i, j] / ren_investments \
                                                * np.exp(
                        - self.co2_invest_limit * energy_investment_wo_tax / ren_investments)

                dinvestment[i, j] = denergy_investment[i, j] + \
                                    self.share_n_energy_investment[years[i]
                                    ] * dnet_output[i, j]

                if i < nb_years - 1:
                    capital_after = self.economics_df.at[years[i + 1], 'capital']
                    if capital_after == self.lo_capital:
                        dcapital[i + 1, j] = 0
                    else:
                        dcapital[i + 1, j] = dcapital[i, j] * (
                                1 - self.depreciation_capital) ** self.time_step + self.time_step * dinvestment[i, j]

        return dgross_output, dinvestment, denergy_investment, dnet_output

    def compute_dgross_output_dworkforce(self):
        """gradient computation for gross_output, capital, investment, energy_investment, net output for population
        Args:
            input: none
            output: gradients of gross_output, capital, investment, energy_investment, net output
        """
        years = np.arange(self.year_start,
                          self.year_end + 1, self.time_step)
        nb_years = len(years)

        beta = self.output_k_exponent
        alpha = self.output_pop_share
        hassler = self.hassler
        dworkforce = self.compute_dworkforce_dworkagepop()

        alpha_hassler = self.output_alpha_hassler
        gamma_hassler = self.output_gamma_hassler
        epsilon_hassler = self.output_epsilon_hassler


        # derivative matrix initialization
        dgross_output = np.zeros((nb_years, nb_years))
        dcapital = np.zeros((nb_years, nb_years))
        dinvestment = np.zeros((nb_years, nb_years))
        denergy_investment = np.zeros((nb_years, nb_years))
        dnet_output = np.zeros((nb_years, nb_years))



        # first line stays at zero since derivatives of initial values are zero
        for i in range(1, nb_years):

            capital_i = self.economics_df.at[years[i], 'capital']
            workforce_i = self.workforce_df.at[years[i], 'workforce']


            energy_i = self.energy_production.at[years[i],
                                                 'Total production']
            productivity_i = self.economics_df.at[years[i],
                                                  'productivity']
            energy_productivity_i = self.economics_df.at[years[i],
                                                         'energy_productivity']
            damefrac_i = self.damefrac.at[years[i], 'damage_frac_output']

            emissions = self.co2_emissions_Gt.at[years[i],
                                                 'Total CO2 emissions']
            co2_taxes = self.co2_taxes.at[years[i], 'CO2_tax']
            co2_tax_eff = self.co2_tax_efficiency.at[years[i],
                                                     'CO2_tax_efficiency']
            energy_investment_wo_tax = self.economics_df.at[years[i],
                                                            'energy_investment_wo_tax']
            net_output = self.economics_df.at[years[i], 'net_output']
            energy = self.energy_production.at[years[i],
                                               'Total production']

            ren_investments = emissions * 1e9 * co2_taxes * co2_tax_eff / 100 / 1e12  # T$


            for j in range(1, i + 1):

                if hassler :

                    power = (epsilon_hassler - 1) / (epsilon_hassler)

                    energy = max(energy, 0)


                    economic_part = max(0, ((1 - gamma_hassler) * (productivity_i * capital_i ** alpha_hassler * workforce_i ** (1 - alpha_hassler)) ** power +
                                            gamma_hassler * (energy_productivity_i * energy) ** power) ** ( 1 / power))

                    if economic_part == 0 or energy == 0:
                        deconomic_part = 0
                    else:
                        # f'(g) = productivity*(1/gamma)*g**(1/gamma -1)
                        # g'(capital) = alpha*gamma*capital**(gamma-1)
                        # f'(g(x)) = f'(g)*g'(x)
                        f = (1 - gamma_hassler) * (productivity_i * capital_i ** alpha_hassler * workforce_i ** (1 - alpha_hassler)) ** power + gamma_hassler * (energy_productivity_i * energy) ** power
                        if i== j :
                            eco_part_deriv = (1 - gamma_hassler) * power * (
                                         (productivity_i * workforce_i ** (1 - alpha_hassler)) **  alpha_hassler * dcapital[i, j] * capital_i ** (alpha_hassler * power - 1) +
                                         (productivity_i * capital_i ** (alpha_hassler)) ** power * (1-alpha_hassler) * workforce_i ** ((1-alpha_hassler) * power - 1)
                            )
                        else:
                            eco_part_deriv = (1 - gamma_hassler) * power * \
                                             (productivity_i * workforce_i ** (1 - alpha_hassler)) ** power * alpha_hassler * dcapital[i, j] * capital_i ** (alpha_hassler * power - 1)

                        deconomic_part = 1 / power * f ** (1 / power - 1) * eco_part_deriv

                    dgross_output[i, j] = deconomic_part

                else:
                    economic_part = np.maximum(0, productivity_i *
                                               (alpha * (workforce_i **
                                                         beta + (1 - alpha)) * (
                                                             capital_i) ** beta) ** (
                                                       1 / beta))
                    if economic_part == 0:
                        dgross_output[i, j] = 0
                    else:
                        if i == j:

                            g = (1 - alpha) * capital_i ** beta + alpha * workforce_i ** beta
                            g_prime = alpha * beta * dworkforce[i,j] *  workforce_i ** (beta - 1) + (1 - alpha) * beta * dcapital[i, j] * capital_i ** (beta - 1)
                            f_prime = productivity_i * (1 / beta) * g * g_prime * (1 / beta - 1)

                        else:
                            g = (1 - alpha) * capital_i ** beta + alpha * workforce_i ** beta
                            g_prime = (1 - alpha) * beta * dcapital[i, j] * capital_i ** (beta - 1)
                            f_prime = productivity_i * (1 / beta) * g * g_prime * (1 / beta - 1)

                        dgross_output[i, j] = f_prime

                if self.damage_to_productivity == True:
                    dnet_output[i, j] = (
                                                1 - damefrac_i) / (1 - self.frac_damage_prod * damefrac_i) * \
                                        dgross_output[i, j]
                else:
                    dnet_output[i, j] = (1 - damefrac_i) * dgross_output[i, j]

                denergy_investment[i, j] = self.share_energy_investment[years[i]] * dnet_output[i, j]

                # Saturation of renewable invest at n * invest wo tax with n ->
                # co2_invest_limit entry parameter
                if ren_investments > self.co2_invest_limit * energy_investment_wo_tax:
                    denergy_investment[i, j] += self.co2_invest_limit * self.share_energy_investment[years[i]] * \
                                                dnet_output[i, j] * 9 / 10 \
                                                + self.co2_invest_limit * self.share_energy_investment[years[i]] * \
                                                dnet_output[i, j] / 10 * np.exp(
                        - self.co2_invest_limit * energy_investment_wo_tax / ren_investments) \
                                                + self.co2_invest_limit * self.share_energy_investment[
                                                    years[i]] * net_output / 10 * (-1) * self.co2_invest_limit * \
                                                self.share_energy_investment[years[i]] * dnet_output[
                                                    i, j] / ren_investments \
                                                * np.exp(
                        - self.co2_invest_limit * energy_investment_wo_tax / ren_investments)

                dinvestment[i, j] = denergy_investment[i, j] + \
                                    self.share_n_energy_investment[years[i]
                                    ] * dnet_output[i, j]

                if i < nb_years - 1:
                    capital_after = self.economics_df.at[years[i + 1], 'capital']
                    if capital_after == self.lo_capital:
                        dcapital[i + 1, j] = 0
                    else:
                        dcapital[i + 1, j] = dcapital[i, j] * (
                                1 - self.depreciation_capital) ** self.time_step + self.time_step * dinvestment[i, j]

        return dgross_output, dinvestment, denergy_investment, dnet_output


    def compute_dworkforce_dworkagepop(self):
        """ Gradient for workforce wrt working age population
        """
        nb_years = self.nb_years

        employment_rate = self.workforce_df['employment_rate'].values
        dworkforce_dworkagepop = np.identity(nb_years) * employment_rate

        return dworkforce_dworkagepop



    def compute_dgross_output_dCO2_emission_gt(self):
        """gradient computation for gross_output, capital, investment, energy_investment, net output for energy_production
        Args:
            input: none
            output: gradients of gross_output, capital, investment, energy_investment, net output
        """
        years = np.arange(self.year_start,
                          self.year_end + 1, self.time_step)
        nb_years = len(years)

        beta = self.output_k_exponent
        alpha = self.output_pop_share
        gamma = self.output_energy_exponent
        theta = self.output_exponent
        b = self.output_energy_share
        energy_factor = self.energy_factor
        hassler = self.hassler

        # derivative matrix initialization
        dgross_output = np.zeros((nb_years, nb_years))
        dcapital = np.zeros((nb_years, nb_years))
        dinvestment = np.zeros((nb_years, nb_years))
        denergy_investment = np.zeros((nb_years, nb_years))
        dnet_output = np.zeros((nb_years, nb_years))

        alpha_hassler = self.output_alpha_hassler
        gamma_hassler = self.output_gamma_hassler
        epsilon_hassler = self.output_epsilon_hassler


        # first line stays at zero since derivatives of initial values are zero
        for i in range(0, nb_years):

            capital_i = self.economics_df.at[years[i], 'capital']
            productivity_i = self.economics_df.at[years[i],
                                                  'productivity']
            workforce_i = self.workforce_df.at[years[i], 'workforce']
            damefrac_i = self.damefrac.at[years[i], 'damage_frac_output']

            emissions = self.co2_emissions_Gt.at[years[i],
                                                 'Total CO2 emissions']
            co2_taxes = self.co2_taxes.at[years[i], 'CO2_tax']
            co2_tax_eff = self.co2_tax_efficiency.at[years[i],
                                                     'CO2_tax_efficiency']
            energy_investment_wo_tax = self.economics_df.at[years[i],
                                                            'energy_investment_wo_tax']
            net_output = self.economics_df.at[years[i], 'net_output']

            energy_productivity_i = self.economics_df.at[years[i],
                                                         'energy_productivity']
            energy = self.energy_production.at[years[i],
                                               'Total production']

            ren_investments = emissions * 1e9 * co2_taxes * co2_tax_eff / 100 / 1e12  # T$

            for j in range(0, i + 1):

                if hassler :
                    power = (epsilon_hassler - 1) / (epsilon_hassler)

                    energy = max(energy, 0)
                    economic_part = max(0, ((1 - gamma_hassler) * (
                                productivity_i * capital_i ** alpha_hassler * workforce_i ** (
                                    1 - alpha_hassler)) ** power +
                                            gamma_hassler * (energy_productivity_i * energy) ** power) ** (1 / power))


                    if economic_part == 0 or energy == 0:
                        deconomic_part = 0
                    else:
                        # f'(g) = productivity*(1/gamma)*g**(1/gamma -1)
                        # g'(capital) = alpha*gamma*capital**(gamma-1)
                        # f'(g(x)) = f'(g)*g'(x)

                        f = (1 - gamma_hassler) * (
                                productivity_i * capital_i ** alpha_hassler * workforce_i ** (
                                    1 - alpha_hassler)) ** power + gamma_hassler * (energy_productivity_i * energy) ** power

                        eco_part_deriv = (1 - gamma_hassler) * power * \
                                         (productivity_i * workforce_i ** (1 - alpha_hassler)) ** power* alpha_hassler * \
                                         dcapital[i, j] * capital_i ** (alpha_hassler * power - 1)

                        deconomic_part = 1 / power * f ** (1 / power - 1) * eco_part_deriv

                    dgross_output[i, j] = deconomic_part

                else:

                    economic_part = np.maximum(0, productivity_i *
                                               (alpha * (workforce_i **
                                                         beta) + (1 - alpha) * (
                                                             capital_i) ** beta) ** (
                                                           1 / beta))
                    if economic_part == 0:
                        deconomic_part = 0
                    else:
                        g = (1-alpha) * capital_i  ** beta + alpha * workforce_i ** beta
                        g_prime = (1-alpha) * beta * dcapital[i, j] * capital_i  ** (beta -1)
                        f_prime = productivity_i * (1/beta) * g * g_prime * (1/beta -1)

                    dgross_output[i, j] = f_prime

                if self.damage_to_productivity == True:
                    dnet_output[i, j] = (
                                                1 - damefrac_i) / (1 - self.frac_damage_prod * damefrac_i) * \
                                        dgross_output[i, j]
                else:
                    dnet_output[i, j] = (1 - damefrac_i) * dgross_output[i, j]

                if i == j:
                    denergy_investment[i, j] = self.share_energy_investment[years[i]
                                               ] * dnet_output[i, j] + np.sign(
                        emissions) * co2_taxes * co2_tax_eff * 1e9 / 1e12  # T$

                    # Saturation of renewable invest at n * invest wo tax with
                    # n -> co2_invest_limit entry parameter
                    if ren_investments > self.co2_invest_limit * energy_investment_wo_tax:
                        # Base function:
                        # ren_investments = self.co2_invest_limit * self.share_energy_investment[years[i]] * net_output / 10.0 * \
                        #    (9.0 + np.exp(- self.co2_invest_limit * self.share_energy_investment[years[i]] * net_output / ren_investments))
                        # Derivative:
                        # dren_investments = d(self.co2_invest_limit * self.share_energy_investment[years[i]] * net_output * 9 / 10.0)
                        #  + d(self.co2_invest_limit * self.share_energy_investment[years[i]] * net_output / 10.0
                        #  * np.exp(- self.co2_invest_limit * self.share_energy_investment[years[i]] * net_output / ren_investments))
                        # So d(u*v) = u'.v + u.v' with:
                        #  u = self.co2_invest_limit * self.share_energy_investment[years[i]] * net_output / 10.0
                        #  v = np.exp(- self.co2_invest_limit * self.share_energy_investment[year] * net_output / ren_investments)
                        # With v'= d(- self.co2_invest_limit * self.share_energy_investment[year] * net_output / ren_investments) * np.exp(- self.co2_invest_limit * energy_investment_wo_tax / ren_investments)
                        # So d(w/x) = w'.x - w.x' / (x*x) with:
                        #  w = - self.co2_invest_limit * self.share_energy_investment[year] * net_output
                        #  x = ren_investments = emissions * co2_taxes * co2_tax_eff / 1e12 * 1e9
                        denergy_investment[i, j] = self.share_energy_investment[years[i]] * dnet_output[i, j] \
                                                   + self.co2_invest_limit * dnet_output[i, j] * \
                                                   self.share_energy_investment[years[i]] * 9 / 10 \
                                                   + self.co2_invest_limit * dnet_output[i, j] * \
                                                   self.share_energy_investment[years[i]] / 10 * np.exp(
                            - self.co2_invest_limit * self.share_energy_investment[
                                years[i]] * net_output / ren_investments) \
                                                   + self.co2_invest_limit * self.share_energy_investment[
                                                       years[i]] * net_output / 10 * (
                                                               - self.co2_invest_limit * self.share_energy_investment[
                                                           years[i]] * dnet_output[i, j] * ren_investments
                                                               + self.co2_invest_limit * self.share_energy_investment[
                                                                   years[
                                                                       i]] * net_output * co2_taxes * co2_tax_eff * 1e9 / 1e12) / (
                                                               ren_investments * ren_investments) * np.exp(
                            - self.co2_invest_limit * self.share_energy_investment[
                                years[i]] * net_output / ren_investments)

                else:
                    denergy_investment[i, j] = self.share_energy_investment[years[i]
                                               ] * dnet_output[i, j]

                    if ren_investments > self.co2_invest_limit * energy_investment_wo_tax:
                        denergy_investment[i, j] += self.co2_invest_limit * dnet_output[i, j] * \
                                                    self.share_energy_investment[years[i]] * 9 / 10 \
                                                    + self.co2_invest_limit * dnet_output[i, j] * \
                                                    self.share_energy_investment[years[i]] / 10 * np.exp(
                            - self.co2_invest_limit * self.share_energy_investment[
                                years[i]] * net_output / ren_investments) \
                                                    + self.co2_invest_limit * self.share_energy_investment[
                                                        years[i]] * net_output / 10 * (-1) * self.co2_invest_limit * \
                                                    self.share_energy_investment[years[i]] * dnet_output[
                                                        i, j] * ren_investments \
                                                    / (ren_investments * ren_investments) * np.exp(
                            - self.co2_invest_limit * self.share_energy_investment[
                                years[i]] * net_output / ren_investments)

                dinvestment[i, j] = denergy_investment[i, j] + \
                                    self.share_n_energy_investment[years[i]
                                    ] * dnet_output[i, j]

                if i < nb_years - 1:
                    capital_after = self.economics_df.at[years[i + 1], 'capital']
                    if capital_after == self.lo_capital:
                        dcapital[i + 1, j] = 0
                    else:
                        dcapital[i + 1, j] = dcapital[i, j] * (
                                1 - self.depreciation_capital) ** self.time_step + self.time_step * dinvestment[i, j]

        return dgross_output, dinvestment, denergy_investment, dnet_output

    def compute_dgross_output_dCO2_taxes(self):
        """gradient computation for gross_output, capital, investment, energy_investment, net output for energy_production
        Args:
            input: none
            output: gradients of gross_output, capital, investment, energy_investment, net output
        """
        years = np.arange(self.year_start,
                          self.year_end + 1, self.time_step)
        nb_years = len(years)

        beta = self.output_k_exponent
        alpha = self.output_pop_share
        hassler = self.hassler


        alpha_hassler = self.output_alpha_hassler
        gamma_hassler = self.output_gamma_hassler
        epsilon_hassler = self.output_epsilon_hassler

        # derivative matrix initialization
        dgross_output = np.zeros((nb_years, nb_years))
        dcapital = np.zeros((nb_years, nb_years))
        dinvestment = np.zeros((nb_years, nb_years))
        denergy_investment = np.zeros((nb_years, nb_years))
        dnet_output = np.zeros((nb_years, nb_years))


        # first line stays at zero since derivatives of initial values are zero
        for i in range(0, nb_years):

            capital_i = self.economics_df.at[years[i], 'capital']
            productivity_i = self.economics_df.at[years[i],
                                                  'productivity']
            workforce_i = self.workforce_df.at[years[i],
                                                  'workforce']
            damefrac_i = self.damefrac.at[years[i], 'damage_frac_output']

            emissions = self.co2_emissions_Gt.at[years[i],
                                                 'Total CO2 emissions']
            co2_taxes = self.co2_taxes.at[years[i], 'CO2_tax']
            co2_tax_eff = self.co2_tax_efficiency.at[years[i],
                                                     'CO2_tax_efficiency']
            energy_investment_wo_tax = self.economics_df.at[years[i],
                                                            'energy_investment_wo_tax']
            net_output = self.economics_df.at[years[i], 'net_output']


            energy_productivity_i = self.economics_df.at[years[i],
                                                         'energy_productivity']

            ren_investments = emissions * 1e9 * co2_taxes * co2_tax_eff / 100 / 1e12  # T$

            # %
            co2_tax_eff = self.co2_tax_efficiency.at[years[i],
                                                     'CO2_tax_efficiency']
            energy = self.energy_production.at[years[i],
                                               'Total production']

            for j in range(0, i + 1):

                if hassler:

                    power = (epsilon_hassler - 1) / (epsilon_hassler)

                    energy = max(energy, 0)
                    economic_part = max(0, ((1 - gamma_hassler) * (
                            productivity_i * capital_i ** alpha_hassler * workforce_i ** (
                            1 - alpha_hassler)) ** power +
                                            gamma_hassler * (energy_productivity_i * energy) ** power) ** (1 / power))

                    if economic_part == 0 or energy == 0:
                        deconomic_part = 0
                    else:
                        # f'(g) = productivity*(1/gamma)*g**(1/gamma -1)
                        # g'(capital) = alpha*gamma*capital**(gamma-1)
                        # f'(g(x)) = f'(g)*g'(x)

                        f = (1 - gamma_hassler) * (productivity_i * capital_i ** alpha_hassler * workforce_i ** (
                            1 - alpha_hassler)) ** power + gamma_hassler * (energy_productivity_i * energy) ** power

                        eco_part_deriv = (1 - gamma_hassler) * power * \
                                         (productivity_i * workforce_i ** (1 - alpha_hassler)) ** power * alpha_hassler * \
                                         dcapital[i, j] * capital_i ** (alpha_hassler * power - 1)

                        deconomic_part = 1 / power * f ** (1 / power - 1) * eco_part_deriv

                    dgross_output[i, j] = deconomic_part
                else :

                    economic_part = np.maximum(0, productivity_i *
                                               (alpha * (workforce_i **
                                                         beta + (1 - alpha)) * (
                                                             capital_i) ** beta) ** (
                                                       1 / beta))

                    if economic_part == 0:
                        deconomic_part = 0
                    else:

                        g = (1 - alpha) * capital_i ** beta + alpha * workforce_i ** beta
                        g_prime = (1 - alpha) * beta * dcapital[i, j] * capital_i ** (beta - 1)
                        f_prime = productivity_i * (1 / beta) * g * g_prime * (1 / beta - 1)

                        deconomic_part = f_prime

                    dgross_output[i, j] = deconomic_part

                if self.damage_to_productivity == True:
                    dnet_output[i, j] = (
                                                1 - damefrac_i) / (1 - self.frac_damage_prod * damefrac_i) * \
                                        dgross_output[i, j]
                else:
                    dnet_output[i, j] = (1 - damefrac_i) * dgross_output[i, j]

                if i == j:
                    denergy_investment[i, j] = self.share_energy_investment[years[i]
                                               ] * dnet_output[i, j] + emissions * co2_tax_eff * 1e9 / 1e12  # T$

                    # Saturation of renewable invest at n * invest wo tax with
                    # n -> co2_invest_limit entry parameter
                    if ren_investments > self.co2_invest_limit * energy_investment_wo_tax:
                        # Base function:
                        # ren_investments = self.co2_invest_limit * self.share_energy_investment[years[i]] * net_output / 10.0 * \
                        #    (9.0 + np.exp(- self.co2_invest_limit * self.share_energy_investment[years[i]] * net_output / ren_investments))
                        # Derivative:
                        # dren_investments = d(self.co2_invest_limit * self.share_energy_investment[years[i]] * net_output * 9 / 10.0)
                        #  + d(self.co2_invest_limit * self.share_energy_investment[years[i]] * net_output / 10.0
                        #  * np.exp(- self.co2_invest_limit * self.share_energy_investment[years[i]] * net_output / ren_investments))
                        # So d(u*v) = u'.v + u.v' with:
                        #  u = self.co2_invest_limit * self.share_energy_investment[years[i]] * net_output / 10.0
                        #  v = np.exp(- self.co2_invest_limit * self.share_energy_investment[year] * net_output / ren_investments)
                        # With v'= d(- self.co2_invest_limit * self.share_energy_investment[year] * net_output / ren_investments) * np.exp(- self.co2_invest_limit * energy_investment_wo_tax / ren_investments)
                        # So d(w/x) = w'.x - w.x' / (x*x) with:
                        #  w = - self.co2_invest_limit * self.share_energy_investment[year] * net_output
                        #  x = ren_investments = emissions * co2_taxes * co2_tax_eff / 1e12 * 1e9
                        denergy_investment[i, j] = self.share_energy_investment[years[i]] * dnet_output[i, j] \
                                                   + self.co2_invest_limit * dnet_output[i, j] * \
                                                   self.share_energy_investment[years[i]] * 9 / 10 \
                                                   + self.co2_invest_limit * dnet_output[i, j] * \
                                                   self.share_energy_investment[years[i]] / 10 * np.exp(
                            - self.co2_invest_limit * self.share_energy_investment[
                                years[i]] * net_output / ren_investments) \
                                                   + self.co2_invest_limit * self.share_energy_investment[
                                                       years[i]] * net_output / 10 * (
                                                               - self.co2_invest_limit * self.share_energy_investment[
                                                           years[i]] * dnet_output[i, j] * ren_investments
                                                               + self.co2_invest_limit * self.share_energy_investment[
                                                                   years[
                                                                       i]] * net_output * emissions * co2_tax_eff * 1e9 / 1e12) / (
                                                               ren_investments * ren_investments) * np.exp(
                            - self.co2_invest_limit * self.share_energy_investment[
                                years[i]] * net_output / ren_investments)

                else:
                    denergy_investment[i, j] = self.share_energy_investment[years[i]
                                               ] * dnet_output[i, j]

                    if ren_investments > self.co2_invest_limit * energy_investment_wo_tax:
                        denergy_investment[i, j] += self.co2_invest_limit * dnet_output[i, j] * \
                                                    self.share_energy_investment[years[i]] * 9 / 10 \
                                                    + self.co2_invest_limit * dnet_output[i, j] * \
                                                    self.share_energy_investment[years[i]] / 10 * np.exp(
                            - self.co2_invest_limit * self.share_energy_investment[
                                years[i]] * net_output / ren_investments) \
                                                    + self.co2_invest_limit * self.share_energy_investment[
                                                        years[i]] * net_output / 10 * (-1) * self.co2_invest_limit * \
                                                    self.share_energy_investment[years[i]] * dnet_output[
                                                        i, j] * ren_investments \
                                                    / (ren_investments * ren_investments) * np.exp(
                            - self.co2_invest_limit * self.share_energy_investment[
                                years[i]] * net_output / ren_investments)

                dinvestment[i, j] = denergy_investment[i, j] + \
                                    self.share_n_energy_investment[years[i]
                                    ] * dnet_output[i, j]

                if i < nb_years - 1:
                    capital_after = self.economics_df.at[years[i + 1], 'capital']
                    if capital_after == self.lo_capital:
                        dcapital[i + 1, j] = 0
                    else:
                        dcapital[i + 1, j] = dcapital[i, j] * (
                                1 - self.depreciation_capital) ** self.time_step + self.time_step * dinvestment[i, j]

        return dgross_output, dinvestment, denergy_investment, dnet_output

    def compute_dgrossoutput_dworkingpop(self):
        """gradient computation for gross_output, capital, investment, energy_investment, net output for population
        Args:
            input: none
            output: gradients of gross_output, capital, investment, energy_investment, net output
        """
        years = np.arange(self.year_start,
                          self.year_end + 1, self.time_step)
        nb_years = len(years)

        alpha_hassler = self.output_alpha_hassler
        gamma_hassler = self.output_gamma_hassler
        epsilon_hassler = self.output_epsilon_hassler
        hassler = self.hassler

        beta = self.output_k_exponent
        alpha = self.output_pop_share
        gamma = self.output_energy_exponent
        theta = self.output_exponent
        b = self.output_energy_share
        energy_factor = self.energy_factor

        # derivative matrix initialization
        dgross_output = np.zeros((nb_years, nb_years))
        dcapital = np.zeros((nb_years, nb_years))
        dinvestment = np.zeros((nb_years, nb_years))
        denergy_investment = np.zeros((nb_years, nb_years))
        dnet_output = np.zeros((nb_years, nb_years))


        # first line stays at zero since derivatives of initial values are zero
        for i in range(1, nb_years):

            capital_i = self.economics_df.at[years[i], 'capital']
            energy_i = self.energy_production.at[years[i],
                                                 'Total production']

            workforce_i = self.workforce_df.at[years[i],
                                                 'workforce']

            productivity_i = self.economics_df.at[years[i],
                                                  'productivity']
            energy_productivity_i = self.economics_df.at[years[i],
                                                         'energy_productivity']
            damefrac_i = self.damefrac.at[years[i], 'damage_frac_output']

            emissions = self.co2_emissions_Gt.at[years[i],
                                                 'Total CO2 emissions']
            co2_taxes = self.co2_taxes.at[years[i], 'CO2_tax']
            co2_tax_eff = self.co2_tax_efficiency.at[years[i],
                                                     'CO2_tax_efficiency']
            energy_investment_wo_tax = self.economics_df.at[years[i],
                                                            'energy_investment_wo_tax']
            net_output = self.economics_df.at[years[i], 'net_output']

            ren_investments = emissions * 1e9 * co2_taxes * co2_tax_eff / 100 / 1e12  # T$

            working_pop_i = self.workforce_df.at[years[i], 'workforce']


            for j in range(1, i + 1):

                if hassler:

                    power = (epsilon_hassler - 1) / (epsilon_hassler)

                    energy = max(energy, 0)


                    economic_part = max(0, ((1 - gamma_hassler) * (
                                productivity_i * capital_i ** alpha_hassler * workforce_i ** (
                                    1 - alpha_hassler)) ** power +
                                            gamma_hassler * (energy_productivity_i * energy) ** power) ** (1 / power))

                    if economic_part == 0 or energy == 0:
                        deconomic_part = 0
                    else:
                        # f'(g) = productivity*(1/gamma)*g**(1/gamma -1)
                        # g'(capital) = alpha*gamma*capital**(gamma-1)
                        # f'(g(x)) = f'(g)*g'(x)

                        f = (1 - gamma_hassler) * (productivity_i * capital_i ** alpha_hassler * workforce_i ** (
                            1 - alpha_hassler)) ** power + gamma_hassler * (energy_productivity_i * energy) ** power


                        if i == j:
                            eco_part_deriv = (1 - gamma_hassler) * power * (
                                    (productivity_i * workforce_i ** (1 - alpha_hassler)) ** power * alpha_hassler * dcapital[
                                i, j] * capital_i ** (alpha_hassler * power - 1) +
                                    (productivity_i * capital_i ** (alpha_hassler)) ** power * (
                                                1 - alpha_hassler) * workforce_i ** ((1 - alpha_hassler) * power - 1)
                            )
                        else:
                            eco_part_deriv = (1 - gamma_hassler) * power * \
                                             (productivity_i * workforce_i ** (1 - alpha_hassler)) ** power *  alpha_hassler *\
                                             dcapital[i, j] * capital_i ** (alpha_hassler * power - 1)

                        deconomic_part = 1 / power * f ** (1 / power - 1) * eco_part_deriv

                    dgross_output[i, j] = deconomic_part

                else:

                    economic_part = np.maximum(0, productivity_i *
                                               (alpha * (workforce_i **
                                                         beta) + (1 - alpha) * (
                                                    capital_i) ** beta) ** (
                                                       1 / beta))

                    if economic_part == 0:
                        dgross_output[i, j] = 0

                    elif i == j:
                        g = (1 - alpha) * capital_i ** beta + (alpha) * (working_pop_i) ** beta
                        g_prime = (alpha) * beta * working_pop_i ** (beta - 1)
                        f_prime = productivity_i * (1 / beta) * g * g_prime
                        dgross_output[i, j] = f_prime
                    else:

                        g = (1 - alpha) * capital_i ** beta + alpha * working_pop_i ** beta
                        g_prime = (1 - alpha) * beta * dcapital[i, j] * capital_i ** (beta - 1)
                        f_prime = productivity_i * (1 / beta) * g * g_prime * (1 / beta - 1)

                        dgross_output[i, j] = f_prime



                if self.damage_to_productivity == True:
                    dnet_output[i, j] = (
                                                1 - damefrac_i) / (1 - self.frac_damage_prod * damefrac_i) * \
                                        dgross_output[i, j]
                else:
                    dnet_output[i, j] = (1 - damefrac_i) * dgross_output[i, j]

                denergy_investment[i, j] = self.share_energy_investment[years[i]] * dnet_output[i, j]

                # Saturation of renewable invest at n * invest wo tax with n ->
                # co2_invest_limit entry parameter
                if ren_investments > self.co2_invest_limit * energy_investment_wo_tax:
                    denergy_investment[i, j] += self.co2_invest_limit * self.share_energy_investment[years[i]] * \
                                                dnet_output[i, j] * 9 / 10 \
                                                + self.co2_invest_limit * self.share_energy_investment[years[i]] * \
                                                dnet_output[i, j] / 10 * np.exp(
                        - self.co2_invest_limit * energy_investment_wo_tax / ren_investments) \
                                                + self.co2_invest_limit * self.share_energy_investment[
                                                    years[i]] * net_output / 10 * (-1) * self.co2_invest_limit * \
                                                self.share_energy_investment[years[i]] * dnet_output[
                                                    i, j] / ren_investments \
                                                * np.exp(
                        - self.co2_invest_limit * energy_investment_wo_tax / ren_investments)

                dinvestment[i, j] = denergy_investment[i, j] + \
                                    self.share_n_energy_investment[years[i]
                                    ] * dnet_output[i, j]

                if i < nb_years - 1:
                    capital_after = self.economics_df.at[years[i + 1], 'capital']
                    if capital_after == self.lo_capital:
                        dcapital[i + 1, j] = 0
                    else:
                        dcapital[i + 1, j] = dcapital[i, j] * (
                                1 - self.depreciation_capital) ** self.time_step + self.time_step * dinvestment[i, j]

        return dgross_output, dinvestment, denergy_investment, dnet_output

    def compute_dtotal_investment_share_of_gdp(self):
        """gradient computation for gross_output, capital, investment, energy_investment, net output for total_investment_share_of_gdp
        Args:
            output: gradients of gross_output, capital, investment, energy_investment, net output
        """
        years = np.arange(self.year_start,
                          self.year_end + 1, self.time_step)
        nb_years = len(years)


        beta = self.output_k_exponent
        alpha = self.output_pop_share
        hassler = self.hassler

        alpha_hassler = self.output_alpha_hassler
        gamma_hassler = self.output_gamma_hassler
        epsilon_hassler = self.output_epsilon_hassler


        # derivative matrix initialization
        dgross_output = np.zeros((nb_years, nb_years))
        dcapital = np.zeros((nb_years, nb_years))
        dinvestment = np.zeros((nb_years, nb_years))
        denergy_investment = np.zeros((nb_years, nb_years))
        dnet_output = np.zeros((nb_years, nb_years))

        # first line stays at zero since derivatives of initial values are zero
        for i in range(0, nb_years):

            capital = self.economics_df.at[years[i], 'capital']
            energy = self.energy_production.at[years[i],
                                               'Total production']
            productivity = self.economics_df.at[years[i], 'productivity']
            damefrac = self.damefrac.at[years[i], 'damage_frac_output']

            capital_i = self.economics_df.at[years[i], 'capital']

            workforce_i = self.workforce_df.at[years[i],
                                               'workforce']

            productivity_i = self.economics_df.at[years[i],
                                                  'productivity']
            energy_productivity_i = self.economics_df.at[years[i],
                                                         'energy_productivity']

            emissions = self.co2_emissions_Gt.at[years[i],
                                                 'Total CO2 emissions']
            co2_taxes = self.co2_taxes.at[years[i], 'CO2_tax']
            co2_tax_eff = self.co2_tax_efficiency.at[years[i],
                                                     'CO2_tax_efficiency']
            energy_investment_wo_tax = self.economics_df.at[years[i],
                                                            'energy_investment_wo_tax']
            net_output = self.economics_df.at[years[i], 'net_output']

            ren_investments = emissions * 1e9 * co2_taxes * co2_tax_eff / 100 / 1e12  # T$

            working_pop_i = self.workforce_df.at[years[i], 'workforce']

            for j in range(0, i + 1):

                if hassler:

                    if i != 0:

                        power = (epsilon_hassler - 1) / (epsilon_hassler)

                        energy = max(energy, 0)

                        economic_part = max(0, ((1 - gamma_hassler) * (
                            productivity_i * capital_i ** alpha_hassler * workforce_i ** (
                            1 - alpha_hassler)) ** power +
                                            gamma_hassler * (energy_productivity_i * energy) ** power) ** (1 / power))

                        if economic_part == 0 or energy == 0:
                            deconomic_part = 0
                        else:
                            # f'(g) = productivity*(1/gamma)*g**(1/gamma -1)
                            # g'(capital) = alpha*gamma*capital**(gamma-1)
                            # f'(g(x)) = f'(g)*g'(x)

                            f = (1 - gamma_hassler) * (productivity_i * capital_i ** alpha_hassler * workforce_i ** (
                                1 - alpha_hassler)) ** power + gamma_hassler * (energy_productivity_i * energy) ** power


                            eco_part_deriv = (1 - gamma_hassler) * power * \
                                                (productivity_i * workforce_i ** (1 - alpha_hassler)) ** power * alpha_hassler * \
                                                 dcapital[i, j] * capital_i ** (alpha_hassler * power - 1)

                            deconomic_part = 1 / power * f ** (1 / power - 1) * eco_part_deriv

                        dgross_output[i, j] = deconomic_part


                else:
                    if i != 0:
                        energy = max(energy, 0)
                        economic_part = max(0, productivity * (
                                    (1 - alpha) * capital ** beta + (alpha) * (working_pop_i) ** beta) ** (1 / beta))

                        if economic_part == 0:
                            deconomic_part = 0
                        else:
                            # f'(g) = productivity*(1/gamma)*g**(1/gamma -1)
                            # g'(capital) = alpha*gamma*capital**(gamma-1)
                            # f'(g(x)) = f'(g)*g'(x)
                            g = (1 - alpha) * capital ** beta + (alpha) * (working_pop_i) ** beta
                            g_prime = (1 - alpha) * beta * dcapital[i, j] * (capital ** (beta - 1))
                            f_prime = productivity * ((1 / beta) * g ** (1 / beta - 1)) * g_prime
                            deconomic_part = f_prime
                        dgross_output[i, j] = deconomic_part


                    if self.damage_to_productivity == True:
                        dnet_output[i, j] = (
                                                    1 - damefrac) / (1 - self.frac_damage_prod * damefrac) * \
                                            dgross_output[i, j]
                    else:
                        dnet_output[i, j] = (
                                                    1 - damefrac) * dgross_output[i, j]

                denergy_investment[i, j] = self.share_energy_investment[years[i]
                                           ] * dnet_output[i, j]

                # Saturation of renewable invest at n * invest wo tax with n ->
                # co2_invest_limit entry parameter
                if ren_investments > self.co2_invest_limit * energy_investment_wo_tax:
                    denergy_investment[i, j] += self.co2_invest_limit * self.share_energy_investment[years[i]] * \
                                                dnet_output[i, j] * 9 / 10 \
                                                + self.co2_invest_limit * self.share_energy_investment[years[i]] * \
                                                dnet_output[i, j] / 10 * np.exp(
                        - self.co2_invest_limit * energy_investment_wo_tax / ren_investments) \
                                                + self.co2_invest_limit * self.share_energy_investment[
                                                    years[i]] * net_output / 10 * (-1) * self.co2_invest_limit * \
                                                self.share_energy_investment[years[i]] * dnet_output[
                                                    i, j] / ren_investments \
                                                * np.exp(
                        - self.co2_invest_limit * energy_investment_wo_tax / ren_investments)

                if i == j:
                    dinvestment[i, j] = denergy_investment[i, j] + \
                                        self.share_n_energy_investment[years[i]
                                        ] * dnet_output[i, j] + net_output
                else:
                    dinvestment[i, j] = denergy_investment[i, j] + \
                                        self.share_n_energy_investment[years[i]
                                        ] * dnet_output[i, j]

                if i < nb_years - 1:
                    capital_after = self.economics_df.at[years[i + 1], 'capital']
                    if capital_after == self.lo_capital:
                        dcapital[i + 1, j] = 0
                    else:
                        dcapital[i + 1, j] = dcapital[i, j] * (
                                1 - self.depreciation_capital) ** self.time_step + self.time_step * dinvestment[i, j]

        return dgross_output, dinvestment, denergy_investment, dnet_output

    def compute_dshare_energy_investment(self):
        """gradient computation for gross_output, capital, investment, energy_investment, net output for energy_production
        Args:
            input: gradients of energy_productivity, productivity
            output: gradients of gross_output, capital, investment, energy_investment, net output
        """
        years = np.arange(self.year_start,
                          self.year_end + 1, self.time_step)
        nb_years = len(years)

        beta = self.output_k_exponent
        alpha = self.output_pop_share
        hassler = self.hassler

        alpha_hassler = self.output_alpha_hassler
        gamma_hassler = self.output_gamma_hassler
        epsilon_hassler = self.output_epsilon_hassler


        # derivative matrix initialization
        dgross_output = np.zeros((nb_years, nb_years))
        dcapital = np.zeros((nb_years, nb_years))
        dinvestment = np.zeros((nb_years, nb_years))
        denergy_investment = np.zeros((nb_years, nb_years))
        dnet_output = np.zeros((nb_years, nb_years))

        # first line stays at zero since derivatives of initial values are zero
        for i in range(0, nb_years):

            capital_i = self.economics_df.at[years[i], 'capital']
            working_pop_i = self.workforce_df.at[years[i], 'workforce']
            productivity_i = self.economics_df.at[years[i],
                                                  'productivity']


            energy_productivity_i = self.economics_df.at[years[i],
                                                       'energy_productivity']
            energy = self.energy_production.at[years[i],
                                               'Total production']


            energy_i = self.energy_production.at[years[i],'Total production']
            damefrac_i = self.damefrac.at[years[i], 'damage_frac_output']

            co2_tax_eff = self.co2_tax_efficiency.at[years[i],
                                                     'CO2_tax_efficiency']
            emissions = self.co2_emissions_Gt.at[years[i],
                                                 'Total CO2 emissions']
            co2_taxes = self.co2_taxes.at[years[i], 'CO2_tax']
            co2_tax_eff = self.co2_tax_efficiency.at[years[i],
                                                     'CO2_tax_efficiency']
            energy_investment_wo_tax = self.economics_df.at[years[i],
                                                            'energy_investment_wo_tax']
            net_output = self.economics_df.at[years[i], 'net_output']

            ren_investments = emissions * 1e9 * co2_taxes * co2_tax_eff / 100 / 1e12  # T$

            for j in range(0, i + 1):

                if hassler:

                    power = (epsilon_hassler - 1) / (epsilon_hassler)



                    energy = max(energy, 0)
                    economic_part = max(0, ((1 - gamma_hassler) * (
                            productivity_i * capital_i ** alpha_hassler * working_pop_i ** (
                            1 - alpha_hassler)) ** power +
                                            gamma_hassler * (energy_productivity_i * energy) ** power) ** (1 / power))

                    if economic_part == 0 or energy == 0:
                        deconomic_part = 0
                    else:
                        # f'(g) = productivity*(1/gamma)*g**(1/gamma -1)
                        # g'(capital) = alpha*gamma*capital**(gamma-1)
                        # f'(g(x)) = f'(g)*g'(x)

                        f= (1 - gamma_hassler) * (productivity_i * capital_i ** alpha_hassler * working_pop_i ** (
                            1 - alpha_hassler)) ** power + gamma_hassler * (energy_productivity_i * energy) ** power


                        eco_part_deriv = (1 - gamma_hassler) * power * \
                                         (productivity_i * working_pop_i ** (1 - alpha_hassler)) ** power * \
                                          alpha_hassler * dcapital[i, j] * capital_i ** (alpha_hassler * power - 1)

                        deconomic_part = 1 / power * f ** (1 / power - 1) * eco_part_deriv

                    dgross_output[i, j] = deconomic_part


                else:

                    economic_part = max(0, productivity_i * (
                            (1 - alpha) * capital_i ** beta + (alpha) * (working_pop_i) ** beta) ** (1 / beta))


                    if economic_part == 0:
                        deconomic_part = 0

                    else:
                        # f'(g) = productivity*(1/gamma)*g**(1/gamma -1)
                        # g'(capital) = alpha*gamma*capital**(gamma-1)
                        # f'(g(x)) = f'(g)*g'(x)
                        g = (1 - alpha) * capital_i ** beta + (alpha) * (working_pop_i) ** beta
                        g_prime = (1 - alpha) * beta * dcapital[i, j] * (capital_i ** (beta - 1))
                        f_prime = productivity_i * ((1 / beta) * g ** (1 / beta - 1)) * g_prime
                        deconomic_part = f_prime

                    dgross_output[i, j] = deconomic_part

                if self.damage_to_productivity == True:
                    dnet_output[i, j] = (
                                                1 - damefrac_i) / (1 - self.frac_damage_prod * damefrac_i) * \
                                        dgross_output[i, j]
                else:
                    dnet_output[i, j] = (1 - damefrac_i) * dgross_output[i, j]

                if i == j:
                    denergy_investment[i, j] = net_output + \
                                               self.share_energy_investment[years[i]
                                               ] * dnet_output[i, j]

                    # Saturation of renewable invest at n * invest wo tax with
                    # n -> co2_invest_limit entry parameter
                    if ren_investments > self.co2_invest_limit * energy_investment_wo_tax:
                        # Base function:
                        # ren_investments = self.co2_invest_limit * self.share_energy_investment[years[i]] * net_output / 10.0 * \
                        #    (9.0 + np.exp(- self.co2_invest_limit * self.share_energy_investment[years[i]] * net_output / ren_investments))
                        # Derivative:
                        # dren_investments = d(self.co2_invest_limit * self.share_energy_investment[years[i]] * net_output * 9 / 10.0)
                        #  + d(self.co2_invest_limit * self.share_energy_investment[years[i]] * net_output / 10.0
                        #  * np.exp(- self.co2_invest_limit * self.share_energy_investment[years[i]] * net_output / ren_investments))
                        # So d(u*v*w) = u'.v.w + u.v'.w + u.v.w' with:
                        #  u = self.co2_invest_limit * self.share_energy_investment[years[i]]
                        #  v = net_output / 10.0
                        #  w = np.exp(- self.co2_invest_limit * self.share_energy_investment[year] * net_output / ren_investments)
                        # With w'= d(- self.co2_invest_limit *
                        # self.share_energy_investment[year] * net_output /
                        # ren_investments) * np.exp(- self.co2_invest_limit *
                        # energy_investment_wo_tax / ren_investments)
                        denergy_investment[i, j] += (self.co2_invest_limit * net_output + self.co2_invest_limit *
                                                     dnet_output[i, j] * self.share_energy_investment[
                                                         years[i]]) * 9 / 10 \
                                                    + self.co2_invest_limit * net_output / 10 * np.exp(
                            - self.co2_invest_limit * self.share_energy_investment[
                                years[i]] * net_output / ren_investments) \
                                                    + self.co2_invest_limit * self.share_energy_investment[years[i]] * \
                                                    dnet_output[i, j] / 10 * np.exp(
                            - self.co2_invest_limit * energy_investment_wo_tax / ren_investments) \
                                                    + self.co2_invest_limit * self.share_energy_investment[
                                                        years[i]] * net_output / 10 * (
                                                                - self.co2_invest_limit * net_output - self.co2_invest_limit *
                                                                self.share_energy_investment[years[i]] * dnet_output[
                                                                    i, j]) / ren_investments \
                                                    * np.exp(
                            - self.co2_invest_limit * energy_investment_wo_tax / ren_investments)

                else:
                    # Same methodology but
                    # self.share_energy_investment[years[i]] is identity matrix
                    # so u' = 0
                    if ren_investments > self.co2_invest_limit * energy_investment_wo_tax:

                        denergy_investment[i, j] = self.share_energy_investment[years[i]] * dnet_output[i, j] + \
                                                   self.co2_invest_limit * self.share_energy_investment[years[i]] * \
                                                   dnet_output[i, j] * 9 / 10 \
                                                   + self.co2_invest_limit * self.share_energy_investment[years[i]] * \
                                                   dnet_output[i, j] / 10 * np.exp(
                            - self.co2_invest_limit * energy_investment_wo_tax / ren_investments) \
                                                   + self.co2_invest_limit * self.share_energy_investment[
                                                       years[i]] * net_output / 10 * (
                                                               - self.co2_invest_limit * self.share_energy_investment[
                                                           years[i]] * dnet_output[i, j]) / ren_investments \
                                                   * np.exp(
                            - self.co2_invest_limit * energy_investment_wo_tax / ren_investments)
                    else:
                        denergy_investment[i, j] = self.share_energy_investment[years[i]
                                                   ] * dnet_output[i, j]

                if i == j:
                    dinvestment[i, j] = denergy_investment[i, j] + \
                                        self.share_n_energy_investment[years[i]
                                        ] * dnet_output[i, j] - net_output
                else:
                    dinvestment[i, j] = denergy_investment[i, j] + \
                                        self.share_n_energy_investment[years[i]
                                        ] * dnet_output[i, j]

                if i < nb_years - 1:
                    capital_after = self.economics_df.at[years[i + 1], 'capital']
                    if capital_after == self.lo_capital:
                        dcapital[i + 1, j] = 0
                    else:
                        dcapital[i + 1, j] = dcapital[i, j] * (
                                1 - self.depreciation_capital) ** self.time_step + self.time_step * dinvestment[i, j]

        return dgross_output, dinvestment, denergy_investment, dnet_output

    def compute_doutput_growth(self, dgross_output):
        """gradient computation for output_growth
        Args:
            input: gradients of gross_output
            output: gradients of output_growth
        """
        years = np.arange(self.year_start,
                          self.year_end + 1, self.time_step)
        nb_years = len(years)

        # derivative matrix initialization
        doutput_growth = np.zeros((nb_years, nb_years))

        # first line stays at zero since derivatives of initial values are zero
        for i in range(1, nb_years):
            gross_output_ter = self.economics_df.at[years[i], 'gross_output']
            gross_output_ter_a = self.economics_df.at[years[i] -
                                                      self.time_step, 'gross_output']
            for j in range(0, i + 1):
                doutput_growth[i, j] = ((dgross_output[i, j] - dgross_output[i - 1, j]) * gross_output_ter - (
                            gross_output_ter -
                            gross_output_ter_a) * dgross_output[i, j]) / (gross_output_ter ** 2) / self.time_step

        return doutput_growth

    def compute_dconsumption(self, dnet_output, dinvestment):
        """gradient computation for consumption
        Args:
            input: gradients of net_output, investment
            output: gradients of consumption
        """
        years = np.arange(self.year_start,
                          self.year_end + 1, self.time_step)
        nb_years = len(years)

        # derivative matrix initialization
        dconsumption = np.zeros((nb_years, nb_years))

        # first line stays at zero since derivatives of initial values are zero
        for i in range(0, nb_years):
            for j in range(0, i + 1):
                consumption = self.economics_df.at[years[i], 'consumption']
                if consumption == self.lo_conso:
                    pass
                else:
                    dconsumption[i, j] = dnet_output[i, j] - dinvestment[i, j]

        return dconsumption

    def compute_dconsumption_pc(self, dconsumption):
        """gradient computation for pc_consumption
        Args:
            input: gradients of consumption
            output: gradients of pc_consumption
        """
        years = np.arange(self.year_start,
                          self.year_end + 1, self.time_step)
        nb_years = len(years)

        # derivative matrix initialization
        dconsumption_pc = np.zeros((nb_years, nb_years))

        # first line stays at zero since derivatives of initial values are zero
        for i in range(0, nb_years):
            consumption_pc = self.economics_df.at[years[i], 'pc_consumption']
            if consumption_pc > self.lo_per_capita_conso:
                for j in range(0, i + 1):
                    dconsumption_pc[i, j] = dconsumption[i, j] / \
                                            self.population_df.at[years[i], 'population'] * 1000

        return dconsumption_pc

    def compute_dconsumption_pc_dpopulation(self, dconsumption):
        """gradient computation for pc_consumption
        Args:
            input: gradients of consumption
            output: gradients of pc_consumption
        """
        years = np.arange(self.year_start,
                          self.year_end + 1, self.time_step)
        nb_years = len(years)

        # derivative matrix initialization
        dconsumption_pc = np.zeros((nb_years, nb_years))

        # first line stays at zero since derivatives of initial values are zero
        for i in range(0, nb_years):
            consumption_pc = self.economics_df.at[years[i], 'pc_consumption']
            consumption = self.economics_df.at[years[i], 'consumption']
            population = self.population_df.at[years[i], 'population']
            if consumption_pc > self.lo_per_capita_conso:
                for j in range(0, i + 1):
                    if i == j:
                        dconsumption_pc[i, j] = (dconsumption[i, j] * population - consumption) / (
                                    population * population) * 1000
                    else:
                        dconsumption_pc[i, j] = dconsumption[i, j] / population * 1000
        return dconsumption_pc

    def compute_dinterest_rate(self, dconsumption):
        """gradient computation for interest_rate
        Args:
            input: gradients of consumption
            output: gradients of interest_rate
        """
        years = np.arange(self.year_start,
                          self.year_end + 1, self.time_step)
        nb_years = len(years)

        # derivative matrix initialization
        dinterest_rate = np.zeros((nb_years, nb_years))

        # first line stays at zero since derivatives of initial values are zero
        for i in range(0, nb_years - 1):
            consumption = self.economics_df.at[years[i], 'consumption']
            consumption_a = self.economics_df.at[years[i + 1], 'consumption']
            for j in range(0, nb_years):
                dinterest_rate[i, j] = (1 + self.init_rate_time_pref) * (self.conso_elasticity / self.time_step) * \
                                       (consumption_a / consumption) ** (self.conso_elasticity / self.time_step - 1) * \
                                       (dconsumption[i + 1, j] * consumption -
                                        dconsumption[i, j] * consumption_a) / (consumption ** 2)

        return dinterest_rate

    def compute_doutput_net_of_d_damage(self, dgross_output):
        """gradient computation for output net of damages
        Args:
            input: gradients of gross output
            output: gradients of output net of damages
        """
        years = np.arange(self.year_start,
                          self.year_end + 1, self.time_step)
        nb_years = len(years)

        # derivative matrix initialization
        d_output_net_of_d = np.zeros((nb_years, nb_years))

        damage_to_productivity = self.damage_to_productivity
        frac_damage_prod = self.frac_damage_prod

        for i in range(0, nb_years):

            for j in range(0, i + 1):
                damefrac = self.damefrac.at[years[i], 'damage_frac_output']
                gross_output_ter = self.economics_df.at[years[i], 'gross_output']

                if damage_to_productivity == True:
                    damage = 1 - ((1 - damefrac) / (1 - self.frac_damage_prod * damefrac))
                    # u = 1 - damefrac
                    # v = 1 - self.frac_damage_prod * damefrac
                    d_damage = - ((- 1 * (1 - self.frac_damage_prod * damefrac) - (1 - damefrac) * (
                        - frac_damage_prod)) / ((1 - self.frac_damage_prod * damefrac) ** 2))

                    if i == j:
                        d_output_net_of_d[i, j] = (1 - damage) * dgross_output[i, j] - d_damage * gross_output_ter
                    else:
                        d_output_net_of_d[i, j] = dgross_output[i, j] - damage * dgross_output[i, j]
                else:
                    if i == j:
                        d_output_net_of_d[i, j] = dgross_output[i, j] - gross_output_ter - dgross_output[
                            i, j] * damefrac
                    else:
                        d_output_net_of_d[i, j] = dgross_output[i, j] - dgross_output[i, j] * damefrac

        return d_output_net_of_d

    def compute_doutput_net_of_d(self, dgross_output):
        """gradient computation for output net of damages
        Args:
            input: gradients of gross output
            output: gradients of output net of damages
        """
        years = np.arange(self.year_start,
                          self.year_end + 1, self.time_step)
        nb_years = len(years)

        # derivative matrix initialization
        d_output_net_of_d = np.zeros((nb_years, nb_years))

        damage_to_productivity = self.damage_to_productivity
        frac_damage_prod = self.frac_damage_prod

        for i in range(0, nb_years):

            for j in range(0, i + 1):
                damefrac = self.damefrac.at[years[i], 'damage_frac_output']
                gross_output_ter = self.economics_df.at[years[i], 'gross_output']

                if damage_to_productivity == True:
                    damage = 1 - ((1 - damefrac) / (1 - self.frac_damage_prod * damefrac))
                    d_output_net_of_d[i, j] = dgross_output[i, j] * (1 - damage)
                else:
                    d_output_net_of_d[i, j] = dgross_output[i, j] * (1 - damefrac)

        return d_output_net_of_d

    """-------------------END of Gradient functions-------------------"""

    def compute(self, inputs, damage_prod=False):
        """
        Compute all models for year range
        """
        self.create_dataframe()
        self.damage_prod = damage_prod
        self.inputs = deepcopy(inputs)
        self.set_coupling_inputs()

        self.compute_employment_rate()
        self.compute_workforce()
        self.compute_output_net_of_damage(self.year_start)
        self.compute_net_output(self.year_start)
        self.compute_energy_investment(self.year_start)
        self.compute_investment(self.year_start)
        self.compute_consumption(self.year_start)
        self.compute_consumption_pc(self.year_start)
        # for year 0 compute capital +1
        self.compute_capital(self.year_start)
        # Then iterate over years from year_start + tstep:
        for year in self.years_range[1:]:
            # First independant variables
            self.compute_productivity_growthrate(year)
            self.compute_productivity(year)
            self.compute_energy_productivity_growthrate(year)
            self.compute_energy_productivity(year)
            # Then others:
            if self.hassler :
                self.compute_gross_output_hassler(year)
            else:
                self.compute_gross_output(year)
            self.compute_output_net_of_damage(year)
            self.compute_net_output(year)
            self.compute_energy_investment(year)
            self.compute_investment(year)
            self.compute_consumption(year)
            self.compute_consumption_pc(year)
            # capital t+1 :
            self.compute_capital(year)
        # Then interest rate
        for year in self.years_range:
            # self.compute_interest_rate(year)
            self.compute_output_growth(year)
        self.economics_df = self.economics_df.replace(
            [np.inf, -np.inf], np.nan)
        # Compute consumption per capita constraint
        self.compute_comsumption_pc_constraint()
        # Compute global investment constraint
        self.global_investment_constraint = deepcopy(
            self.inputs['share_energy_investment'])

        self.global_investment_constraint['share_investment'] = self.global_investment_constraint[
                                                                    'share_investment'].values / 100.0 + \
<<<<<<< HEAD
                                                                self.inputs['share_n_energy_investment'][
                                                                    'share_investment'].values / 100.0 - \
                                                                self.total_share_investment.values

        # self.global_investment_constraint['share_investment'] = self.global_investment_constraint[
        #                                                              'share_investment'].values / 100.0 + \
        #    self.share_n_energy_investment.values - \
        #    self.inputs['total_investment_share_of_gdp']['share_investment'].values / 100.0

=======
                                                                self.share_n_energy_investment.values - \
                                                                self.inputs['total_investment_share_of_gdp'][
                                                                    'share_investment'].values / 100.0
>>>>>>> 5baa632b

        return self.economics_df.fillna(0.0), self.workforce_df, self.energy_investment.fillna(0.0), self.global_investment_constraint, \
               self.energy_investment_wo_renewable.fillna(0.0), self.pc_consumption_constraint<|MERGE_RESOLUTION|>--- conflicted
+++ resolved
@@ -2214,21 +2214,9 @@
 
         self.global_investment_constraint['share_investment'] = self.global_investment_constraint[
                                                                     'share_investment'].values / 100.0 + \
-<<<<<<< HEAD
-                                                                self.inputs['share_n_energy_investment'][
-                                                                    'share_investment'].values / 100.0 - \
-                                                                self.total_share_investment.values
-
-        # self.global_investment_constraint['share_investment'] = self.global_investment_constraint[
-        #                                                              'share_investment'].values / 100.0 + \
-        #    self.share_n_energy_investment.values - \
-        #    self.inputs['total_investment_share_of_gdp']['share_investment'].values / 100.0
-
-=======
                                                                 self.share_n_energy_investment.values - \
                                                                 self.inputs['total_investment_share_of_gdp'][
                                                                     'share_investment'].values / 100.0
->>>>>>> 5baa632b
 
         return self.economics_df.fillna(0.0), self.workforce_df, self.energy_investment.fillna(0.0), self.global_investment_constraint, \
                self.energy_investment_wo_renewable.fillna(0.0), self.pc_consumption_constraint